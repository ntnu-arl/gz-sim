set(TEST_TYPE "INTEGRATION")

set(tests
  altimeter_system.cc
  components.cc
  diff_drive_system.cc
  each_new_removed.cc
  entity_erase.cc
  events.cc
  examples_build.cc
  imu_system.cc
  level_manager.cc
  model.cc
  network_handshake.cc
  physics_system.cc
  play_pause.cc
<<<<<<< HEAD
  sdf_include.cc
=======
  user_commands.cc
>>>>>>> c61e82ae
)

link_directories(${PROJECT_BINARY_DIR}/test)
include_directories(${PROJECT_SOURCE_DIR}/test)

ign_build_tests(TYPE INTEGRATION SOURCES ${tests})<|MERGE_RESOLUTION|>--- conflicted
+++ resolved
@@ -14,11 +14,8 @@
   network_handshake.cc
   physics_system.cc
   play_pause.cc
-<<<<<<< HEAD
   sdf_include.cc
-=======
   user_commands.cc
->>>>>>> c61e82ae
 )
 
 link_directories(${PROJECT_BINARY_DIR}/test)
