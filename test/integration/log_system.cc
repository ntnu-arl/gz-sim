--- conflicted
+++ resolved
@@ -329,11 +329,7 @@
   std::string homeOrig;
   common::env(GZ_HOMEDIR, homeOrig);
   std::string homeFake = common::joinPaths(this->logsDir, "default");
-<<<<<<< HEAD
-  EXPECT_TRUE(gz::common::setenv(GZ_HOMEDIR, homeFake.c_str()));
-=======
-  EXPECT_TRUE(common::setenv(IGN_HOMEDIR, homeFake.c_str()));
->>>>>>> 216d5a51
+  EXPECT_TRUE(common::setenv(GZ_HOMEDIR, homeFake.c_str()));
 
   // Test case 1:
   // No path specified on command line. This does not go through
@@ -420,11 +416,7 @@
 #endif
 
   // Revert environment variable after test is done
-<<<<<<< HEAD
-  EXPECT_TRUE(gz::common::setenv(GZ_HOMEDIR, homeOrig.c_str()));
-=======
-  EXPECT_TRUE(common::setenv(IGN_HOMEDIR, homeOrig.c_str()));
->>>>>>> 216d5a51
+  EXPECT_TRUE(common::setenv(GZ_HOMEDIR, homeOrig.c_str()));
 }
 
 /////////////////////////////////////////////////
@@ -480,11 +472,7 @@
   std::string homeOrig;
   common::env(GZ_HOMEDIR, homeOrig);
   std::string homeFake = common::joinPaths(this->logsDir, "default");
-<<<<<<< HEAD
-  EXPECT_TRUE(gz::common::setenv(GZ_HOMEDIR, homeFake.c_str()));
-=======
-  EXPECT_TRUE(common::setenv(IGN_HOMEDIR, homeFake.c_str()));
->>>>>>> 216d5a51
+  EXPECT_TRUE(common::setenv(GZ_HOMEDIR, homeFake.c_str()));
 
   // Store number of files before running
   auto logPath = common::joinPaths(homeFake.c_str(), ".gz", "sim",
@@ -697,11 +685,7 @@
 #endif
 
   // Revert environment variable after test is done
-<<<<<<< HEAD
-  EXPECT_TRUE(gz::common::setenv(GZ_HOMEDIR, homeOrig.c_str()));
-=======
-  EXPECT_TRUE(common::setenv(IGN_HOMEDIR, homeOrig.c_str()));
->>>>>>> 216d5a51
+  EXPECT_TRUE(common::setenv(GZ_HOMEDIR, homeOrig.c_str()));
 
   this->RemoveLogsDir();
 }
@@ -1103,11 +1087,7 @@
   // On OS X, gz-sim-server (server_main.cc) is being used as opposed to
   // gz sim. server_main.cc is deprecated and does not have overwrite
   // renaming implemented. So will always overwrite. Will not test (#) type of
-<<<<<<< HEAD
   // renaming on OS X until gz sim is fixed:
-=======
-  // renaming on OS X until ign gazebo is fixed:
->>>>>>> 216d5a51
   // https://github.com/gazebosim/gz-sim/issues/25
 
   // New log files were created
@@ -1517,11 +1497,7 @@
   std::string homeOrig;
   common::env(GZ_HOMEDIR, homeOrig);
   std::string homeFake = common::joinPaths(this->logsDir, "default");
-<<<<<<< HEAD
-  EXPECT_TRUE(gz::common::setenv(GZ_HOMEDIR, homeFake.c_str()));
-=======
-  EXPECT_TRUE(common::setenv(IGN_HOMEDIR, homeFake.c_str()));
->>>>>>> 216d5a51
+  EXPECT_TRUE(common::setenv(GZ_HOMEDIR, homeFake.c_str()));
 
   const std::string recordPath = this->logDir;
   std::string statePath = common::joinPaths(recordPath, "state.tlog");
@@ -1547,11 +1523,7 @@
   // Recorded models should exist
   EXPECT_GT(entryCount(recordPath), 2);
   EXPECT_TRUE(common::exists(common::joinPaths(recordPath, homeFake,
-<<<<<<< HEAD
       ".gz", "fuel", "fuel.gazebosim.org", "openrobotics",
-=======
-      ".ignition", "fuel", "fuel.gazebosim.org", "openrobotics",
->>>>>>> 216d5a51
       "models", "x2 config 1")));
 
   // Remove artifacts. Recreate new directory
@@ -1586,19 +1558,11 @@
   EXPECT_GT(entryCount(recordPath), 1);
 #endif
   EXPECT_TRUE(common::exists(common::joinPaths(recordPath, homeFake,
-<<<<<<< HEAD
       ".gz", "fuel", "fuel.gazebosim.org", "openrobotics",
       "models", "x2 config 1")));
 
   // Revert environment variable after test is done
   EXPECT_TRUE(common::setenv(GZ_HOMEDIR, homeOrig.c_str()));
-=======
-      ".ignition", "fuel", "fuel.gazebosim.org", "openrobotics",
-      "models", "x2 config 1")));
-
-  // Revert environment variable after test is done
-  EXPECT_TRUE(common::setenv(IGN_HOMEDIR, homeOrig.c_str()));
->>>>>>> 216d5a51
 
   // Remove artifacts
   this->RemoveLogsDir();
@@ -1620,11 +1584,7 @@
   std::string homeOrig;
   common::env(GZ_HOMEDIR, homeOrig);
   std::string homeFake = common::joinPaths(this->logsDir, "default");
-<<<<<<< HEAD
-  EXPECT_TRUE(gz::common::setenv(GZ_HOMEDIR, homeFake.c_str()));
-=======
-  EXPECT_TRUE(common::setenv(IGN_HOMEDIR, homeFake.c_str()));
->>>>>>> 216d5a51
+  EXPECT_TRUE(common::setenv(GZ_HOMEDIR, homeFake.c_str()));
 
   const std::string recordPath = this->logDir;
   std::string statePath = common::joinPaths(recordPath, "state.tlog");
