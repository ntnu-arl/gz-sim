--- conflicted
+++ resolved
@@ -58,35 +58,21 @@
 {
   /// \brief Callback for velocity subscription
   /// \param[in] _msg Velocity message
-<<<<<<< HEAD
-  public: void OnCmdVel(const gz::msgs::Twist &_msg);
-=======
   public: void OnCmdVel(const msgs::Twist &_msg);
->>>>>>> 216d5a51
 
   /// \brief Update odometry and publish an odometry message.
   /// \param[in] _info System update information.
   /// \param[in] _ecm The EntityComponentManager of the given simulation
   /// instance.
-<<<<<<< HEAD
-  public: void UpdateOdometry(const gz::sim::UpdateInfo &_info,
-    const gz::sim::EntityComponentManager &_ecm);
-=======
   public: void UpdateOdometry(const UpdateInfo &_info,
     const EntityComponentManager &_ecm);
->>>>>>> 216d5a51
 
   /// \brief Update the linear and angular velocities.
   /// \param[in] _info System update information.
   /// \param[in] _ecm The EntityComponentManager of the given simulation
   /// instance.
-<<<<<<< HEAD
-  public: void UpdateVelocity(const gz::sim::UpdateInfo &_info,
-    const gz::sim::EntityComponentManager &_ecm);
-=======
   public: void UpdateVelocity(const UpdateInfo &_info,
     const EntityComponentManager &_ecm);
->>>>>>> 216d5a51
 
   /// \brief Gazebo communication node.
   public: transport::Node node;
@@ -179,17 +165,10 @@
   public: std::chrono::steady_clock::duration lastOdomTime{0};
 
   /// \brief Linear velocity limiter.
-<<<<<<< HEAD
-  public: std::unique_ptr<gz::math::SpeedLimiter> limiterLin;
-
-  /// \brief Angular velocity limiter.
-  public: std::unique_ptr<gz::math::SpeedLimiter> limiterAng;
-=======
   public: std::unique_ptr<math::SpeedLimiter> limiterLin;
 
   /// \brief Angular velocity limiter.
   public: std::unique_ptr<math::SpeedLimiter> limiterAng;
->>>>>>> 216d5a51
 
   /// \brief Previous control command.
   public: Commands last0Cmd;
@@ -281,13 +260,8 @@
       this->dataPtr->wheelRadius).first;
 
   // Instantiate the speed limiters.
-<<<<<<< HEAD
-  this->dataPtr->limiterLin = std::make_unique<gz::math::SpeedLimiter>();
-  this->dataPtr->limiterAng = std::make_unique<gz::math::SpeedLimiter>();
-=======
   this->dataPtr->limiterLin = std::make_unique<math::SpeedLimiter>();
   this->dataPtr->limiterAng = std::make_unique<math::SpeedLimiter>();
->>>>>>> 216d5a51
 
   // Parse speed limiter parameters.
   if (_sdf->HasElement("min_velocity"))
@@ -401,13 +375,8 @@
 }
 
 //////////////////////////////////////////////////
-<<<<<<< HEAD
-void AckermannSteering::PreUpdate(const gz::sim::UpdateInfo &_info,
-    gz::sim::EntityComponentManager &_ecm)
-=======
 void AckermannSteering::PreUpdate(const UpdateInfo &_info,
     EntityComponentManager &_ecm)
->>>>>>> 216d5a51
 {
   GZ_PROFILE("AckermannSteering::PreUpdate");
 
@@ -618,13 +587,8 @@
 
 //////////////////////////////////////////////////
 void AckermannSteeringPrivate::UpdateOdometry(
-<<<<<<< HEAD
-    const gz::sim::UpdateInfo &_info,
-    const gz::sim::EntityComponentManager &_ecm)
-=======
     const UpdateInfo &_info,
     const EntityComponentManager &_ecm)
->>>>>>> 216d5a51
 {
   GZ_PROFILE("AckermannSteering::UpdateOdometry");
   // Initialize, if not already initialized.
@@ -726,11 +690,7 @@
 
   // Construct the Pose_V/tf message and publish it.
   msgs::Pose_V tfMsg;
-<<<<<<< HEAD
-  auto *tfMsgPose = tfMsg.add_pose();
-=======
   msgs::Pose *tfMsgPose = tfMsg.add_pose();
->>>>>>> 216d5a51
   tfMsgPose->mutable_header()->CopyFrom(*msg.mutable_header());
   tfMsgPose->mutable_position()->CopyFrom(msg.mutable_pose()->position());
   tfMsgPose->mutable_orientation()->CopyFrom(msg.mutable_pose()->orientation());
@@ -742,13 +702,8 @@
 
 //////////////////////////////////////////////////
 void AckermannSteeringPrivate::UpdateVelocity(
-<<<<<<< HEAD
-    const gz::sim::UpdateInfo &_info,
-    const gz::sim::EntityComponentManager &_ecm)
-=======
     const UpdateInfo &_info,
     const EntityComponentManager &_ecm)
->>>>>>> 216d5a51
 {
   GZ_PROFILE("AckermannSteering::UpdateVelocity");
 
@@ -832,19 +787,14 @@
   this->targetVel = _msg;
 }
 
-<<<<<<< HEAD
 GZ_ADD_PLUGIN(AckermannSteering,
-                    gz::sim::System,
-=======
-IGNITION_ADD_PLUGIN(AckermannSteering,
                     System,
->>>>>>> 216d5a51
                     AckermannSteering::ISystemConfigure,
                     AckermannSteering::ISystemPreUpdate,
                     AckermannSteering::ISystemPostUpdate)
 
 GZ_ADD_PLUGIN_ALIAS(AckermannSteering,
-                          "gz::sim::systems::AckermannSteering")
+                    "gz::sim::systems::AckermannSteering")
 
 // TODO(CH3): Deprecated, remove on version 8
 GZ_ADD_PLUGIN_ALIAS(AckermannSteering,
