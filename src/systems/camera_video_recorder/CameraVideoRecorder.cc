--- conflicted
+++ resolved
@@ -70,11 +70,7 @@
   public: std::mutex updateMutex;
 
   /// \brief Connection to the post-render event.
-<<<<<<< HEAD
-  public: gz::common::ConnectionPtr postRenderConn;
-=======
   public: common::ConnectionPtr postRenderConn;
->>>>>>> 216d5a51
 
   /// \brief Pointer to the event manager
   public: EventManager *eventMgr = nullptr;
@@ -359,11 +355,7 @@
         std::chrono::steady_clock::duration dt;
         dt = t - this->recordStartTime;
         int64_t sec, nsec;
-<<<<<<< HEAD
-        std::tie(sec, nsec) = gz::math::durationToSecNsec(dt);
-=======
         std::tie(sec, nsec) = math::durationToSecNsec(dt);
->>>>>>> 216d5a51
         msgs::Time msg;
         msg.set_sec(sec);
         msg.set_nsec(nsec);
@@ -467,13 +459,8 @@
        << this->dataPtr->service << "]" << std::endl;
 }
 
-<<<<<<< HEAD
 GZ_ADD_PLUGIN(CameraVideoRecorder,
-                    gz::sim::System,
-=======
-IGNITION_ADD_PLUGIN(CameraVideoRecorder,
                     System,
->>>>>>> 216d5a51
                     CameraVideoRecorder::ISystemConfigure,
                     CameraVideoRecorder::ISystemPostUpdate)
 
