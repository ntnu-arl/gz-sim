--- conflicted
+++ resolved
@@ -66,11 +66,7 @@
 Sensors::~Sensors() = default;
 
 //////////////////////////////////////////////////
-<<<<<<< HEAD
-void Sensors::Configure(const Entity & /*_id*/,
-=======
 void Sensors::Configure(const Entity &/*_id*/,
->>>>>>> ffeec32d
     const std::shared_ptr<const sdf::Element> &_sdf,
     EntityComponentManager &/*_ecm*/,
     EventManager &/*_eventMgr*/)
@@ -111,21 +107,12 @@
 }
 
 //////////////////////////////////////////////////
-<<<<<<< HEAD
-std::string Sensors::CreateSensor(sdf::ElementPtr _sdf,
-    const std::string &_parentName)
-{
-  if (!_sdf)
-  {
-    ignerr << "Unable to create sensor. SDF is null." << std::endl;
-=======
 std::string Sensors::CreateSensor(const sdf::Sensor &_sdf,
     const std::string &_parentName)
 {
   if (_sdf.Type() == sdf::SensorType::NONE)
   {
     ignerr << "Unable to create sensor. SDF sensor type is NONE." << std::endl;
->>>>>>> ffeec32d
     return std::string();
   }
 
@@ -135,11 +122,7 @@
 
   if (nullptr == sensor || sensors::NO_SENSOR == sensor->Id())
   {
-<<<<<<< HEAD
-    ignerr << "Failed to create sensor [" << _sdf->Get<std::string>("name")
-=======
     ignerr << "Failed to create sensor [" << _sdf.Name()
->>>>>>> ffeec32d
            << "]" << std::endl;
   }
 
