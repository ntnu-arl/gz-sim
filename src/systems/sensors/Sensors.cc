--- conflicted
+++ resolved
@@ -107,250 +107,12 @@
 }
 
 //////////////////////////////////////////////////
-<<<<<<< HEAD
-std::string Sensors::CreateSensor(sdf::ElementPtr _sdf,
+std::string Sensors::CreateSensor(const sdf::Sensor &_sdf,
     const std::string &_parentName)
-=======
-void SensorsPrivate::CreateRenderingEntities(const EntityComponentManager &_ecm)
 {
-  // Get all the new worlds
-  // TODO(anyone) Only one scene is supported for now
-  // extend the sensor system to support mutliple scenes in the future
-  _ecm.EachNew<components::World, components::Scene>(
-      [&](const Entity & /*_entity*/,
-        const components::World * /* _world */,
-        const components::Scene *_scene)->bool
-      {
-        const sdf::Scene &sceneSdf = _scene->Data();
-        this->scene->SetAmbientLight(sceneSdf.Ambient());
-        this->scene->SetBackgroundColor(sceneSdf.Background());
-        return true;
-      });
-
-
-  _ecm.EachNew<components::Model, components::Name, components::Pose,
-            components::ParentEntity>(
-      [&](const Entity &_entity,
-          const components::Model *,
-          const components::Name *_name,
-          const components::Pose *_pose,
-          const components::ParentEntity *_parent)->bool
-      {
-        sdf::Model model;
-        model.SetName(_name->Data());
-        model.SetPose(_pose->Data());
-        this->sceneManager.CreateModel(_entity, model, _parent->Data());
-        return true;
-      });
-
-  _ecm.EachNew<components::Link, components::Name, components::Pose,
-            components::ParentEntity>(
-      [&](const Entity &_entity,
-          const components::Link *,
-          const components::Name *_name,
-          const components::Pose *_pose,
-          const components::ParentEntity *_parent)->bool
-      {
-        sdf::Link link;
-        link.SetName(_name->Data());
-        link.SetPose(_pose->Data());
-        this->sceneManager.CreateLink(_entity, link, _parent->Data());
-        return true;
-      });
-
-  // visuals
-  _ecm.EachNew<components::Visual, components::Name, components::Pose,
-            components::Geometry, components::ParentEntity>(
-      [&](const Entity &_entity,
-          const components::Visual *,
-          const components::Name *_name,
-          const components::Pose *_pose,
-          const components::Geometry *_geom,
-          const components::ParentEntity *_parent)->bool
-      {
-        sdf::Visual visual;
-        visual.SetName(_name->Data());
-        visual.SetPose(_pose->Data());
-        visual.SetGeom(_geom->Data());
-
-        // Optional components
-        auto material = _ecm.Component<components::Material>(_entity);
-        if (material != nullptr)
-        {
-          visual.SetMaterial(material->Data());
-        }
-
-        this->sceneManager.CreateVisual(_entity, visual, _parent->Data());
-        return true;
-      });
-
-  // lights
-  _ecm.EachNew<components::Light, components::ParentEntity>(
-      [&](const Entity &_entity,
-          const components::Light *_light,
-          const components::ParentEntity *_parent) -> bool
-      {
-        this->sceneManager.CreateLight(_entity, _light->Data(),
-                                       _parent->Data());
-        return true;
-      });
-
-  // Create cameras
-  _ecm.EachNew<components::Camera, components::ParentEntity>(
-    [&](const Entity &_entity,
-        const components::Camera *_camera,
-        const components::ParentEntity *_parent)->bool
-      {
-        // two camera models with the same camera sensor name
-        // causes name conflicts. We'll need to use scoped names
-        // TODO(anyone) do this in ign-sensors?
-        auto parent = sceneManager.NodeById(_parent->Data());
-        if (!parent)
-        {
-          ignerr << "Failed to create sensor for entity [" << _entity
-                 << "]. Parent not found." << std::endl;
-          return true;
-        }
-
-        sdf::Sensor data = _camera->Data();
-        std::string scopedName = parent->Name() + "::" + data.Name();
-        data.SetName(scopedName);
-
-        // Create within ign-sensors
-        auto sensor =
-            this->sensorManager.CreateSensor<sensors::CameraSensor>(data);
-
-        if (nullptr == sensor || sensors::NO_SENSOR == sensor->Id())
-        {
-          ignerr << "Failed to create sensor [" << scopedName << "]"
-                 << std::endl;
-        }
-
-        // Set the scene so it can create the rendering camera
-        sensor->SetScene(this->scene);
-
-        // Add to the system's scene manager
-        if (!this->sceneManager.AddSensor(
-            _entity, sensor->RenderingCamera()->Id(), _parent->Data()))
-        {
-          ignerr << "Failed to create sensor [" << scopedName << "]"
-                 << std::endl;
-        }
-        else
-        {
-          this->entityToSensorId[_entity] = sensor->Id();
-          sensor->SetParent(parent->Name());
-          sensor->SetScene(this->scene);
-        }
-
-        return true;
-      });
-
-  // Create depth cameras
-  _ecm.EachNew<components::DepthCamera, components::ParentEntity>(
-    [&](const Entity &_entity,
-        const components::DepthCamera *_depthCamera,
-        const components::ParentEntity *_parent)->bool
-      {
-        // two camera models with the same camera sensor name
-        // causes name conflicts. We'll need to use scoped names
-        // TODO(anyone) do this in ign-sensors?
-        auto parent = this->sceneManager.NodeById(_parent->Data());
-        if (!parent)
-        {
-          ignerr << "Failed to create sensor for entity [" << _entity
-                 << "]. Parent not found." << std::endl;
-          return true;
-        }
-
-        sdf::Sensor data = _depthCamera->Data();
-        std::string scopedName = parent->Name() + "::" + data.Name();
-        data.SetName(scopedName);
-
-        // Create within ign-sensors
-        auto sensor =
-            this->sensorManager.CreateSensor<sensors::DepthCameraSensor>(data);
-
-        if (nullptr == sensor || sensors::NO_SENSOR == sensor->Id())
-        {
-          ignerr << "Failed to create sensor [" << scopedName << "]"
-                 << std::endl;
-        }
-
-        // Set the scene so the it can create the rendering depth camera
-        sensor->SetScene(this->scene);
-
-        // Add to the system's scene manager
-        if (!this->sceneManager.AddSensor(
-            _entity, sensor->DepthCamera()->Id(), _parent->Data()))
-        {
-          ignerr << "Failed to create sensor [" << scopedName << "]"
-                 << std::endl;
-        }
-        else
-        {
-          this->entityToSensorId[_entity] = sensor->Id();
-          sensor->SetParent(parent->Name());
-        }
-
-        return true;
-      });
-
-  // Create gpu lidar
-  _ecm.EachNew<components::GpuLidar, components::ParentEntity>(
-    [&](const Entity &_entity,
-        const components::GpuLidar *_gpuLidar,
-        const components::ParentEntity *_parent)->bool
-      {
-        auto parent = sceneManager.NodeById(_parent->Data());
-        if (!parent)
-        {
-          ignerr << "Failed to create sensor for entity [" << _entity
-                 << "]. Parent not found." << std::endl;
-          return true;
-        }
-
-        sdf::Sensor data = _gpuLidar->Data();
-        std::string scopedName = parent->Name() + "::" + data.Name();
-        data.SetName(scopedName);
-
-        // Create within ign-sensors
-        auto sensor =
-            this->sensorManager.CreateSensor<sensors::GpuLidarSensor>(data);
-
-        if (nullptr == sensor || sensors::NO_SENSOR == sensor->Id())
-        {
-          ignerr << "Failed to create sensor [" << scopedName << "]"
-                 << std::endl;
-        }
-
-        // Set the scene so it can create the gpu ray cameras
-        sensor->SetScene(this->scene);
-
-        // Add to the system's scene manager
-        if (!this->sceneManager.AddSensor(
-            _entity, sensor->GpuRays()->Id(), _parent->Data()))
-        {
-          ignerr << "Failed to add the sensor [" << scopedName << "] to "
-                 << "simulation" << std::endl;
-        }
-        else
-        {
-          this->entityToSensorId[_entity] = sensor->Id();
-          sensor->SetParent(parent->Name());
-        }
-
-        return true;
-      });
-}
-
-//////////////////////////////////////////////////
-void SensorsPrivate::UpdateRenderingEntities(const EntityComponentManager &_ecm)
->>>>>>> 99de7f9e
-{
-  if (!_sdf)
+  if (_sdf.Type() == sdf::SensorType::NONE)
   {
-    ignerr << "Unable to create sensor. SDF is null." << std::endl;
+    ignerr << "Unable to create sensor. SDF sensor type is NONE." << std::endl;
     return std::string();
   }
 
@@ -360,7 +122,7 @@
 
   if (nullptr == sensor || sensors::NO_SENSOR == sensor->Id())
   {
-    ignerr << "Failed to create sensor [" << _sdf->Get<std::string>("name")
+    ignerr << "Failed to create sensor [" << _sdf.Name()
            << "]" << std::endl;
   }
 
