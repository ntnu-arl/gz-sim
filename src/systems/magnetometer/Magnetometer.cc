--- conflicted
+++ resolved
@@ -52,11 +52,7 @@
 {
   /// \brief A map of magnetometer entity to its sensor.
   public: std::unordered_map<Entity,
-<<<<<<< HEAD
-      std::unique_ptr<gz::sensors::MagnetometerSensor>> entitySensorMap;
-=======
       std::unique_ptr<sensors::MagnetometerSensor>> entitySensorMap;
->>>>>>> 216d5a51
 
   /// \brief gz-sensors sensor factory for creating sensors
   public: sensors::SensorFactory sensorFactory;
