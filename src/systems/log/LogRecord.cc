/*
 * Copyright (C) 2019 Open Source Robotics Foundation
 *
 * Licensed under the Apache License, Version 2.0 (the "License");
 * you may not use this file except in compliance with the License.
 * You may obtain a copy of the License at
 *
 *     http://www.apache.org/licenses/LICENSE-2.0
 *
 * Unless required by applicable law or agreed to in writing, software
 * distributed under the License is distributed on an "AS IS" BASIS,
 * WITHOUT WARRANTIES OR CONDITIONS OF ANY KIND, either express or implied.
 * See the License for the specific language governing permissions and
 * limitations under the License.
 *
*/

#include "LogRecord.hh"

#include <sys/stat.h>
#include <ignition/msgs/stringmsg.pb.h>

#include <string>
#include <fstream>
#include <ctime>

#include <ignition/common/Filesystem.hh>
#include <ignition/msgs/Utility.hh>
#include <ignition/plugin/Register.hh>
#include <ignition/transport/Node.hh>
#include <ignition/transport/log/Log.hh>
#include <ignition/transport/log/Recorder.hh>

#include <sdf/World.hh>

#include "ignition/gazebo/components/Light.hh"
#include "ignition/gazebo/components/Link.hh"
#include "ignition/gazebo/components/Model.hh"
#include "ignition/gazebo/components/Name.hh"
#include "ignition/gazebo/components/Pose.hh"
#include "ignition/gazebo/components/Visual.hh"

using namespace ignition;
using namespace ignition::gazebo::systems;

// Private data class.
class ignition::gazebo::systems::LogRecordPrivate
{
  /// \brief Start recording
  /// \param[in] _logPath Path to record to.
  /// \return True if any recorder has been started successfully.
  public: bool Start(const std::string &_logPath = std::string(""));

  /// \brief Default directory to record to
  public: static std::string DefaultRecordPath();

  // TODO(mabelmzhang) port to ign-common Filesystem
  /// \brief Generates a path for a file which doesn't collide with existing
  /// files, by appending numbers to it (i.e. (0), (1), ...)
  /// \param[in] _pathAndName Full absolute path and file name up to the
  /// file extension.
  /// \param[in] _extension File extension, such as "ddf".
  /// \return Full path with name and extension, which doesn't collide with
  /// existing files
  public: std::string UniqueFilePath(const std::string &_pathAndName,
    const std::string &_extension);

  /// \brief Unique directory path to not overwrite existing directory
  /// \param[in] _pathAndName Full absolute path
  public: std::string UniqueDirectoryPath(const std::string &_dir);

  /// \brief Indicator of whether any recorder instance has ever been started.
  /// Currently, only one instance is allowed. This enforcement may be removed
  /// in the future.
  public: static bool started;

  /// \brief Indicator of whether this instance has been started
  public: bool instStarted = false;

  /// \brief Ignition transport recorder
  public: transport::log::Recorder recorder;

<<<<<<< HEAD
  /// \brief Transport node for publishing SDF string to be recorded
  public: transport::Node node;

  /// \brief Publisher for SDF string
  public: transport::Node::Publisher pub;

  /// \brief Message holding SDF string of world
  public: msgs::StringMsg sdfMsg;

  /// \brief Whether the SDF has already been published
  public: bool sdfPublished = false;
=======
  /// \brief SDF of this plugin
  public: std::shared_ptr<const sdf::Element> sdf = nullptr;
>>>>>>> 9787d985
};

bool LogRecordPrivate::started = false;

//////////////////////////////////////////////////
std::string LogRecordPrivate::DefaultRecordPath()
{
  std::string home;
  common::env(IGN_HOMEDIR, home);

  std::time_t timestamp = std::time(nullptr);

  std::string path = common::joinPaths(home,
    ".ignition", "gazebo", "log", std::to_string(timestamp));

  return path;
}

//////////////////////////////////////////////////
std::string LogRecordPrivate::UniqueFilePath(const std::string &_pathAndName,
  const std::string &_extension)
{
  std::string result = _pathAndName + "." + _extension;
  int count = 1;

  // Check if file exists and change name accordingly
  while (common::exists(result.c_str()))
  {
    result = _pathAndName + "(" + std::to_string(count++) + ").";
    result += _extension;
  }

  return result;
}

//////////////////////////////////////////////////
std::string LogRecordPrivate::UniqueDirectoryPath(const std::string &_dir)
{
  std::string result = _dir;
  int count = 1;

  // Check if file exists and change name accordingly
  while (common::exists(result.c_str()))
  {
    result = _dir + "(" + std::to_string(count++) + ")";
  }

  return result;
}

//////////////////////////////////////////////////
LogRecord::LogRecord()
  : System(), dataPtr(std::make_unique<LogRecordPrivate>())
{
}

//////////////////////////////////////////////////
LogRecord::~LogRecord()
{
  if (this->dataPtr->instStarted)
  {
    // Use ign-transport directly
    this->dataPtr->recorder.Stop();

    ignmsg << "Stopping recording" << std::endl;
  }
}

//////////////////////////////////////////////////
void LogRecord::Configure(const Entity &/*_entity*/,
    const std::shared_ptr<const sdf::Element> &_sdf,
    EntityComponentManager &/*_ecm*/, EventManager &/*_eventMgr*/)
{
  this->dataPtr->sdf = _sdf;

  // Get directory paths from SDF params
  auto logPath = _sdf->Get<std::string>("path");

  // If plugin is specified in both the SDF tag and on command line, only
  //   activate one recorder.
  if (!LogRecordPrivate::started)
  {
    this->dataPtr->Start(logPath);
  }
  else
  {
    ignwarn << "A LogRecord instance has already been started. "
      << "Will not start another.\n";
  }
}

//////////////////////////////////////////////////
bool LogRecordPrivate::Start(const std::string &_logPath)
{
  // Only start one recorder instance
  if (LogRecordPrivate::started)
  {
    ignwarn << "A LogRecord instance has already been started. "
      << "Will not start another.\n";
    return true;
  }
  LogRecordPrivate::started = true;

  std::string logPath = _logPath;

  // If unspecified, or specified is not a directory, use default directory
  if (logPath.empty() ||
      (common::exists(logPath) && !common::isDirectory(logPath)))
  {
    logPath = this->DefaultRecordPath();
    ignmsg << "Unspecified or invalid log path to record to. "
      << "Recording to default location [" << logPath << "]" << std::endl;
  }

  // If directoriy already exists, do not overwrite
  if (common::exists(logPath))
  {
    logPath = this->UniqueDirectoryPath(logPath);
    ignwarn << "Log path already exists on disk! "
      << "Recording instead to [" << logPath << "]" << std::endl;
  }

  // Create log directory
  if (!common::exists(logPath))
  {
    common::createDirectories(logPath);
  }

<<<<<<< HEAD
  // Go up to root of SDF, to record entire SDF file
  sdf::ElementPtr sdfRoot = _sdf->GetParent();
=======
  // Append file names
  std::string dbPath = common::joinPaths(logPath, "state.tlog");

  // Temporary for recording sdf string
  std::string sdfPath = common::joinPaths(logPath, "state.sdf");

  // Record SDF as a string.

  // TODO(mabelmzhang): For now, just dumping a big string to a text file,
  // until we have a message for the SDF.
  std::ofstream ofs(sdfPath);

  // Go up to root of SDF, to output entire SDF file
  sdf::ElementPtr sdfRoot = this->sdf->GetParent();
>>>>>>> 9787d985
  while (sdfRoot->GetParent() != nullptr)
  {
    sdfRoot = sdfRoot->GetParent();
  }

  // Construct message with SDF string
  this->dataPtr->sdfMsg.set_data(sdfRoot->ToString(""));

  // Use directory basename as topic name, to be able to retrieve the SDF
  //   at playback
  std::string sdfTopic = "/" + common::basename(logPath) + "/sdf";
  this->dataPtr->pub = this->dataPtr->node.Advertise(sdfTopic,
    this->dataPtr->sdfMsg.GetTypeName());

  // Append file name
  std::string dbPath = common::joinPaths(logPath, "state.tlog");
  ignmsg << "Recording to log file [" << dbPath << "]" << std::endl;

  // Use ign-transport directly
  sdf::ElementPtr sdfWorld = sdfRoot->GetElement("world");
  this->recorder.AddTopic("/world/" +
    sdfWorld->GetAttribute("name")->GetAsString() + "/pose/info");
<<<<<<< HEAD
  this->dataPtr->recorder.AddTopic(sdfTopic);
  // this->dataPtr->recorder.AddTopic(std::regex(".*"));
=======
  // this->recorder.AddTopic(std::regex(".*"));
>>>>>>> 9787d985

  // This calls Log::Open() and loads sql schema
  if (this->recorder.Start(dbPath) ==
      ignition::transport::log::RecorderError::SUCCESS)
  {
    this->instStarted = true;
    return true;
  }
  else
    return false;
}

//////////////////////////////////////////////////
void LogRecord::Update(const UpdateInfo &_info,
  EntityComponentManager &/*_ecm*/)
{
  if (_info.paused)
    return;

  // Publish only once
  if (!this->dataPtr->sdfPublished)
  {
    this->dataPtr->pub.Publish(this->dataPtr->sdfMsg);
    this->dataPtr->sdfPublished = true;
  }
}

IGNITION_ADD_PLUGIN(ignition::gazebo::systems::LogRecord,
                    ignition::gazebo::System,
                    LogRecord::ISystemConfigure,
                    LogRecord::ISystemUpdate)

IGNITION_ADD_PLUGIN_ALIAS(ignition::gazebo::systems::LogRecord,
                          "ignition::gazebo::systems::LogRecord")<|MERGE_RESOLUTION|>--- conflicted
+++ resolved
@@ -80,7 +80,9 @@
   /// \brief Ignition transport recorder
   public: transport::log::Recorder recorder;
 
-<<<<<<< HEAD
+  /// \brief SDF of this plugin
+  public: std::shared_ptr<const sdf::Element> sdf = nullptr;
+
   /// \brief Transport node for publishing SDF string to be recorded
   public: transport::Node node;
 
@@ -92,10 +94,6 @@
 
   /// \brief Whether the SDF has already been published
   public: bool sdfPublished = false;
-=======
-  /// \brief SDF of this plugin
-  public: std::shared_ptr<const sdf::Element> sdf = nullptr;
->>>>>>> 9787d985
 };
 
 bool LogRecordPrivate::started = false;
@@ -224,38 +222,21 @@
     common::createDirectories(logPath);
   }
 
-<<<<<<< HEAD
   // Go up to root of SDF, to record entire SDF file
   sdf::ElementPtr sdfRoot = _sdf->GetParent();
-=======
-  // Append file names
-  std::string dbPath = common::joinPaths(logPath, "state.tlog");
-
-  // Temporary for recording sdf string
-  std::string sdfPath = common::joinPaths(logPath, "state.sdf");
-
-  // Record SDF as a string.
-
-  // TODO(mabelmzhang): For now, just dumping a big string to a text file,
-  // until we have a message for the SDF.
-  std::ofstream ofs(sdfPath);
-
-  // Go up to root of SDF, to output entire SDF file
-  sdf::ElementPtr sdfRoot = this->sdf->GetParent();
->>>>>>> 9787d985
   while (sdfRoot->GetParent() != nullptr)
   {
     sdfRoot = sdfRoot->GetParent();
   }
 
   // Construct message with SDF string
-  this->dataPtr->sdfMsg.set_data(sdfRoot->ToString(""));
+  this->sdfMsg.set_data(sdfRoot->ToString(""));
 
   // Use directory basename as topic name, to be able to retrieve the SDF
   //   at playback
   std::string sdfTopic = "/" + common::basename(logPath) + "/sdf";
-  this->dataPtr->pub = this->dataPtr->node.Advertise(sdfTopic,
-    this->dataPtr->sdfMsg.GetTypeName());
+  this->pub = this->node.Advertise(sdfTopic,
+    this->sdfMsg.GetTypeName());
 
   // Append file name
   std::string dbPath = common::joinPaths(logPath, "state.tlog");
@@ -265,12 +246,8 @@
   sdf::ElementPtr sdfWorld = sdfRoot->GetElement("world");
   this->recorder.AddTopic("/world/" +
     sdfWorld->GetAttribute("name")->GetAsString() + "/pose/info");
-<<<<<<< HEAD
-  this->dataPtr->recorder.AddTopic(sdfTopic);
-  // this->dataPtr->recorder.AddTopic(std::regex(".*"));
-=======
+  this->recorder.AddTopic(sdfTopic);
   // this->recorder.AddTopic(std::regex(".*"));
->>>>>>> 9787d985
 
   // This calls Log::Open() and loads sql schema
   if (this->recorder.Start(dbPath) ==
