gz_add_system(imu
  SOURCES
    Imu.cc
  PUBLIC_LINK_LIBS
    ignition-common${IGN_COMMON_VER}::ignition-common${IGN_COMMON_VER}
<<<<<<< HEAD
    ${PROJECT_LIBRARY_TARGET_NAME}
  PRIVATE
    ignition-sensors${IGN_SENSORS_VER}::imu
    ignition-plugin${IGN_PLUGIN_VER}::register
=======
>>>>>>> 094f7df9
)
<|MERGE_RESOLUTION|>--- conflicted
+++ resolved
@@ -3,11 +3,6 @@
     Imu.cc
   PUBLIC_LINK_LIBS
     ignition-common${IGN_COMMON_VER}::ignition-common${IGN_COMMON_VER}
-<<<<<<< HEAD
-    ${PROJECT_LIBRARY_TARGET_NAME}
-  PRIVATE
+  PRIVATE_LINK_LIBS
     ignition-sensors${IGN_SENSORS_VER}::imu
-    ignition-plugin${IGN_PLUGIN_VER}::register
-=======
->>>>>>> 094f7df9
 )
