/*
 * Copyright (C) 2018 Open Source Robotics Foundation
 *
 * Licensed under the Apache License, Version 2.0 (the "License");
 * you may not use this file except in compliance with the License.
 * You may obtain a copy of the License at
 *
 *     http://www.apache.org/licenses/LICENSE-2.0
 *
 * Unless required by applicable law or agreed to in writing, software
 * distributed under the License is distributed on an "AS IS" BASIS,
 * WITHOUT WARRANTIES OR CONDITIONS OF ANY KIND, either express or implied.
 * See the License for the specific language governing permissions and
 * limitations under the License.
 *
*/

#include <ignition/msgs/actor.pb.h>
#include <ignition/msgs/atmosphere.pb.h>
#include <ignition/msgs/axis_aligned_box.pb.h>
#include <ignition/msgs/boxgeom.pb.h>
#include <ignition/msgs/capsulegeom.pb.h>
#include <ignition/msgs/cylindergeom.pb.h>
#include <ignition/msgs/ellipsoidgeom.pb.h>
#include <ignition/msgs/entity.pb.h>
#include <ignition/msgs/geometry.pb.h>
#include <ignition/msgs/gps_sensor.pb.h>
#include <ignition/msgs/gui.pb.h>
#include <ignition/msgs/heightmapgeom.pb.h>
#include <ignition/msgs/imu_sensor.pb.h>
#include <ignition/msgs/lidar_sensor.pb.h>
#include <ignition/msgs/light.pb.h>
#include <ignition/msgs/material.pb.h>
#include <ignition/msgs/planegeom.pb.h>
#include <ignition/msgs/plugin.pb.h>
#include <ignition/msgs/spheregeom.pb.h>
#include <ignition/msgs/Utility.hh>

#include <ignition/math/Angle.hh>
#include <ignition/math/AxisAlignedBox.hh>
#include <ignition/math/Helpers.hh>
#include <ignition/math/Temperature.hh>

#include <ignition/common/Console.hh>

#include <sdf/Actor.hh>
#include <sdf/Atmosphere.hh>
#include <sdf/AirPressure.hh>
#include <sdf/Altimeter.hh>
#include <sdf/Box.hh>
#include <sdf/Camera.hh>
#include <sdf/Capsule.hh>
#include <sdf/Cylinder.hh>
#include <sdf/Ellipsoid.hh>
#include <sdf/Geometry.hh>
#include <sdf/Gui.hh>
#include <sdf/Heightmap.hh>
#include <sdf/Imu.hh>
#include <sdf/Lidar.hh>
#include <sdf/Light.hh>
#include <sdf/Magnetometer.hh>
#include <sdf/Material.hh>
#include <sdf/Mesh.hh>
#include <sdf/NavSat.hh>
#include <sdf/Pbr.hh>
#include <sdf/Plane.hh>
#include <sdf/Polyline.hh>
#include <sdf/Sphere.hh>

#include <algorithm>
#include <string>

#include "ignition/gazebo/Conversions.hh"
#include "ignition/gazebo/Export.hh"
#include "ignition/gazebo/Util.hh"

using namespace ignition;

//////////////////////////////////////////////////
template<>
IGNITION_GAZEBO_VISIBLE
msgs::Entity_Type ignition::gazebo::convert(const std::string &_in)
{
  msgs::Entity_Type out = msgs::Entity_Type_NONE;

  if (_in == "light") {
    return msgs::Entity_Type_LIGHT;
  }
  else if (_in == "model")
  {
    return msgs::Entity_Type_MODEL;
  }
  else if (_in == "link")
  {
    return msgs::Entity_Type_LINK;
  }
  else if (_in == "visual")
  {
    return msgs::Entity_Type_VISUAL;
  }
  else if (_in == "collision")
  {
    return msgs::Entity_Type_COLLISION;
  }
  else if (_in == "sensor")
  {
    return msgs::Entity_Type_SENSOR;
  }
  else if (_in == "joint")
  {
    return msgs::Entity_Type_JOINT;
  }

  return out;
}

//////////////////////////////////////////////////
template<>
IGNITION_GAZEBO_VISIBLE
math::Pose3d ignition::gazebo::convert(const msgs::Pose &_in)
{
  math::Pose3d out(_in.position().x(),
                   _in.position().y(),
                   _in.position().z(),
                   _in.orientation().w(),
                   _in.orientation().x(),
                   _in.orientation().y(),
                   _in.orientation().z());
  out.Correct();

  return out;
}

//////////////////////////////////////////////////
template<>
IGNITION_GAZEBO_VISIBLE
msgs::Collision ignition::gazebo::convert(const sdf::Collision &_in)
{
  msgs::Collision out;
  out.set_name(_in.Name());
  msgs::Set(out.mutable_pose(), _in.RawPose());
  out.mutable_geometry()->CopyFrom(convert<msgs::Geometry>(*_in.Geom()));

  return out;
}

//////////////////////////////////////////////////
template<>
IGNITION_GAZEBO_VISIBLE
sdf::Collision ignition::gazebo::convert(const msgs::Collision &_in)
{
  sdf::Collision out;
  out.SetName(_in.name());
  out.SetRawPose(msgs::Convert(_in.pose()));
  out.SetGeom(convert<sdf::Geometry>(_in.geometry()));
  return out;
}

//////////////////////////////////////////////////
template<>
IGNITION_GAZEBO_VISIBLE
msgs::Geometry ignition::gazebo::convert(const sdf::Geometry &_in)
{
  msgs::Geometry out;
  if (_in.Type() == sdf::GeometryType::BOX && _in.BoxShape())
  {
    out.set_type(msgs::Geometry::BOX);
    msgs::Set(out.mutable_box()->mutable_size(), _in.BoxShape()->Size());
  }
  else if (_in.Type() == sdf::GeometryType::CAPSULE && _in.CapsuleShape())
  {
    out.set_type(msgs::Geometry::CAPSULE);
    out.mutable_capsule()->set_radius(_in.CapsuleShape()->Radius());
    out.mutable_capsule()->set_length(_in.CapsuleShape()->Length());
  }
  else if (_in.Type() == sdf::GeometryType::CYLINDER && _in.CylinderShape())
  {
    out.set_type(msgs::Geometry::CYLINDER);
    out.mutable_cylinder()->set_radius(_in.CylinderShape()->Radius());
    out.mutable_cylinder()->set_length(_in.CylinderShape()->Length());
  }
  else if (_in.Type() == sdf::GeometryType::ELLIPSOID && _in.EllipsoidShape())
  {
    out.set_type(msgs::Geometry::ELLIPSOID);
    msgs::Set(out.mutable_ellipsoid()->mutable_radii(),
             _in.EllipsoidShape()->Radii());
  }
  else if (_in.Type() == sdf::GeometryType::PLANE && _in.PlaneShape())
  {
    out.set_type(msgs::Geometry::PLANE);
    msgs::Set(out.mutable_plane()->mutable_normal(),
              _in.PlaneShape()->Normal());
    msgs::Set(out.mutable_plane()->mutable_size(),
              _in.PlaneShape()->Size());
  }
  else if (_in.Type() == sdf::GeometryType::SPHERE && _in.SphereShape())
  {
    out.set_type(msgs::Geometry::SPHERE);
    out.mutable_sphere()->set_radius(_in.SphereShape()->Radius());
  }
  else if (_in.Type() == sdf::GeometryType::MESH && _in.MeshShape())
  {
    auto meshSdf = _in.MeshShape();

    out.set_type(msgs::Geometry::MESH);
    auto meshMsg = out.mutable_mesh();

    msgs::Set(meshMsg->mutable_scale(), meshSdf->Scale());
    meshMsg->set_filename(asFullPath(meshSdf->Uri(), meshSdf->FilePath()));
    meshMsg->set_submesh(meshSdf->Submesh());
    meshMsg->set_center_submesh(meshSdf->CenterSubmesh());
  }
<<<<<<< HEAD
  else if (_in.Type() == sdf::GeometryType::HEIGHTMAP && _in.HeightmapShape())
  {
    auto heightmapSdf = _in.HeightmapShape();

    out.set_type(msgs::Geometry::HEIGHTMAP);
    auto heightmapMsg = out.mutable_heightmap();

    heightmapMsg->set_filename(asFullPath(heightmapSdf->Uri(),
        heightmapSdf->FilePath()));
    msgs::Set(heightmapMsg->mutable_size(), heightmapSdf->Size());
    msgs::Set(heightmapMsg->mutable_origin(), heightmapSdf->Position());
    heightmapMsg->set_use_terrain_paging(heightmapSdf->UseTerrainPaging());
    heightmapMsg->set_sampling(heightmapSdf->Sampling());

    for (auto i = 0u; i < heightmapSdf->TextureCount(); ++i)
    {
      auto textureSdf = heightmapSdf->TextureByIndex(i);
      auto textureMsg = heightmapMsg->add_texture();
      textureMsg->set_size(textureSdf->Size());
      textureMsg->set_diffuse(asFullPath(textureSdf->Diffuse(),
          heightmapSdf->FilePath()));
      textureMsg->set_normal(asFullPath(textureSdf->Normal(),
          heightmapSdf->FilePath()));
    }

    for (auto i = 0u; i < heightmapSdf->BlendCount(); ++i)
    {
      auto blendSdf = heightmapSdf->BlendByIndex(i);
      auto blendMsg = heightmapMsg->add_blend();
      blendMsg->set_min_height(blendSdf->MinHeight());
      blendMsg->set_fade_dist(blendSdf->FadeDistance());
=======
  else if (_in.Type() == sdf::GeometryType::POLYLINE &&
      !_in.PolylineShape().empty())
  {
    out.set_type(msgs::Geometry::POLYLINE);
    for (const auto &polyline : _in.PolylineShape())
    {
      auto polylineMsg = out.add_polyline();
      polylineMsg->set_height(polyline.Height());
      for (const auto &point : polyline.Points())
      {
        msgs::Set(polylineMsg->add_point(), point);
      }
>>>>>>> 738579df
    }
  }
  else
  {
    ignerr << "Geometry type [" << static_cast<int>(_in.Type())
           << "] not supported" << std::endl;
  }
  return out;
}

//////////////////////////////////////////////////
template<>
IGNITION_GAZEBO_VISIBLE
sdf::Geometry ignition::gazebo::convert(const msgs::Geometry &_in)
{
  sdf::Geometry out;
  if (_in.type() == msgs::Geometry::BOX && _in.has_box())
  {
    out.SetType(sdf::GeometryType::BOX);

    sdf::Box boxShape;
    boxShape.SetSize(msgs::Convert(_in.box().size()));

    out.SetBoxShape(boxShape);
  }
  else if (_in.type() == msgs::Geometry::CAPSULE && _in.has_capsule())
  {
    out.SetType(sdf::GeometryType::CAPSULE);

    sdf::Capsule capsuleShape;
    capsuleShape.SetRadius(_in.capsule().radius());
    capsuleShape.SetLength(_in.capsule().length());

    out.SetCapsuleShape(capsuleShape);
  }
  else if (_in.type() == msgs::Geometry::CYLINDER && _in.has_cylinder())
  {
    out.SetType(sdf::GeometryType::CYLINDER);

    sdf::Cylinder cylinderShape;
    cylinderShape.SetRadius(_in.cylinder().radius());
    cylinderShape.SetLength(_in.cylinder().length());

    out.SetCylinderShape(cylinderShape);
  }
  else if (_in.type() == msgs::Geometry::ELLIPSOID && _in.has_ellipsoid())
  {
    out.SetType(sdf::GeometryType::ELLIPSOID);

    sdf::Ellipsoid ellipsoidShape;
    ellipsoidShape.SetRadii(msgs::Convert(_in.ellipsoid().radii()));

    out.SetEllipsoidShape(ellipsoidShape);
  }
  else if (_in.type() == msgs::Geometry::PLANE && _in.has_plane())
  {
    out.SetType(sdf::GeometryType::PLANE);

    sdf::Plane planeShape;
    planeShape.SetNormal(msgs::Convert(_in.plane().normal()));
    planeShape.SetSize(msgs::Convert(_in.plane().size()));

    out.SetPlaneShape(planeShape);
  }
  else if (_in.type() == msgs::Geometry::SPHERE && _in.has_sphere())
  {
    out.SetType(sdf::GeometryType::SPHERE);

    sdf::Sphere sphereShape;
    sphereShape.SetRadius(_in.sphere().radius());

    out.SetSphereShape(sphereShape);
  }
  else if (_in.type() == msgs::Geometry::MESH && _in.has_mesh())
  {
    out.SetType(sdf::GeometryType::MESH);

    sdf::Mesh meshShape;
    meshShape.SetScale(msgs::Convert(_in.mesh().scale()));
    meshShape.SetUri(_in.mesh().filename());
    meshShape.SetSubmesh(_in.mesh().submesh());
    meshShape.SetCenterSubmesh(_in.mesh().center_submesh());

    out.SetMeshShape(meshShape);
  }
<<<<<<< HEAD
  else if (_in.type() == msgs::Geometry::HEIGHTMAP && _in.has_heightmap())
  {
    out.SetType(sdf::GeometryType::HEIGHTMAP);
    sdf::Heightmap heightmapShape;

    heightmapShape.SetUri(_in.heightmap().filename());
    heightmapShape.SetSize(msgs::Convert(_in.heightmap().size()));
    heightmapShape.SetPosition(msgs::Convert(_in.heightmap().origin()));
    heightmapShape.SetUseTerrainPaging(_in.heightmap().use_terrain_paging());
    heightmapShape.SetSampling(_in.heightmap().sampling());

    for (int i = 0; i < _in.heightmap().texture_size(); ++i)
    {
      auto textureMsg = _in.heightmap().texture(i);
      sdf::HeightmapTexture textureSdf;
      textureSdf.SetSize(textureMsg.size());
      textureSdf.SetDiffuse(textureMsg.diffuse());
      textureSdf.SetNormal(textureMsg.normal());
      heightmapShape.AddTexture(textureSdf);
    }

    for (int i = 0; i < _in.heightmap().blend_size(); ++i)
    {
      auto blendMsg = _in.heightmap().blend(i);
      sdf::HeightmapBlend blendSdf;
      blendSdf.SetMinHeight(blendMsg.min_height());
      blendSdf.SetFadeDistance(blendMsg.fade_dist());
      heightmapShape.AddBlend(blendSdf);
    }

    out.SetHeightmapShape(heightmapShape);
=======
  else if (_in.type() == msgs::Geometry::POLYLINE && _in.polyline_size() > 0)
  {
    out.SetType(sdf::GeometryType::POLYLINE);

    std::vector<sdf::Polyline> polylines;

    for (auto i = 0; i < _in.polyline().size(); ++i)
    {
      auto polylineMsg = _in.polyline(i);
      sdf::Polyline polylineShape;
      polylineShape.SetHeight(polylineMsg.height());

      for (auto j = 0; j < polylineMsg.point().size(); ++j)
      {
        polylineShape.AddPoint(msgs::Convert(polylineMsg.point(j)));
      }

      polylines.push_back(polylineShape);
    }

    out.SetPolylineShape(polylines);
>>>>>>> 738579df
  }
  else
  {
    ignerr << "Geometry type [" << static_cast<int>(_in.type())
           << "] not supported" << std::endl;
  }
  return out;
}

//////////////////////////////////////////////////
template<>
IGNITION_GAZEBO_VISIBLE
msgs::Material ignition::gazebo::convert(const sdf::Material &_in)
{
  msgs::Material out;
  msgs::Set(out.mutable_ambient(), _in.Ambient());
  msgs::Set(out.mutable_diffuse(), _in.Diffuse());
  msgs::Set(out.mutable_specular(), _in.Specular());
  msgs::Set(out.mutable_emissive(), _in.Emissive());
  out.set_render_order(_in.RenderOrder());
  out.set_lighting(_in.Lighting());
  out.set_double_sided(_in.DoubleSided());

  auto pbr = _in.PbrMaterial();
  if (pbr)
  {
    auto pbrMsg = out.mutable_pbr();
    auto workflow = pbr->Workflow(sdf::PbrWorkflowType::METAL);
    if (workflow)
      pbrMsg->set_type(msgs::Material_PBR_WorkflowType_METAL);
    else
    {
      workflow = pbr->Workflow(sdf::PbrWorkflowType::SPECULAR);
      if (workflow)
        pbrMsg->set_type(msgs::Material_PBR_WorkflowType_SPECULAR);
    }
    if (workflow)
    {
      pbrMsg->set_metalness(workflow->Metalness());
      pbrMsg->set_metalness_map(workflow->MetalnessMap().empty() ? "" :
          asFullPath(workflow->MetalnessMap(), _in.FilePath()));
      pbrMsg->set_roughness(workflow->Roughness());
      pbrMsg->set_roughness_map(workflow->RoughnessMap().empty() ? "" :
          asFullPath(workflow->RoughnessMap(), _in.FilePath()));
      pbrMsg->set_glossiness(workflow->Glossiness());
      pbrMsg->set_glossiness_map(workflow->GlossinessMap().empty() ? "" :
          asFullPath(workflow->GlossinessMap(), _in.FilePath()));
      pbrMsg->set_specular_map(workflow->SpecularMap().empty() ? "" :
          asFullPath(workflow->SpecularMap(), _in.FilePath()));
      pbrMsg->set_albedo_map(workflow->AlbedoMap().empty() ? "" :
          asFullPath(workflow->AlbedoMap(), _in.FilePath()));
      pbrMsg->set_normal_map(workflow->NormalMap().empty() ? "" :
          asFullPath(workflow->NormalMap(), _in.FilePath()));
      pbrMsg->set_ambient_occlusion_map(
          workflow->AmbientOcclusionMap().empty() ? "" :
          asFullPath(workflow->AmbientOcclusionMap(), _in.FilePath()));
      pbrMsg->set_environment_map(workflow->EnvironmentMap().empty() ? "" :
          asFullPath(workflow->EnvironmentMap(), _in.FilePath()));
      pbrMsg->set_emissive_map(workflow->EmissiveMap().empty() ? "" :
          asFullPath(workflow->EmissiveMap(), _in.FilePath()));
      pbrMsg->set_light_map(workflow->LightMap().empty() ? "" :
          asFullPath(workflow->LightMap(), _in.FilePath()));
      pbrMsg->set_light_map_texcoord_set(workflow->LightMapTexCoordSet());
    }
  }
  return out;
}

//////////////////////////////////////////////////
template<>
IGNITION_GAZEBO_VISIBLE
sdf::Material ignition::gazebo::convert(const msgs::Material &_in)
{
  sdf::Material out;
  out.SetAmbient(msgs::Convert(_in.ambient()));
  out.SetDiffuse(msgs::Convert(_in.diffuse()));
  out.SetSpecular(msgs::Convert(_in.specular()));
  out.SetEmissive(msgs::Convert(_in.emissive()));
  out.SetRenderOrder(_in.render_order());
  out.SetLighting(_in.lighting());
  out.SetDoubleSided(_in.double_sided());

  if (_in.has_pbr())
  {
    const auto &pbrMsg = _in.pbr();
    sdf::Pbr pbr;
    sdf::PbrWorkflow workflow;
    if (pbrMsg.type() == msgs::Material_PBR_WorkflowType_METAL)
      workflow.SetType(sdf::PbrWorkflowType::METAL);
    else if (pbrMsg.type() == msgs::Material_PBR_WorkflowType_SPECULAR)
      workflow.SetType(sdf::PbrWorkflowType::SPECULAR);
    workflow.SetAlbedoMap(pbrMsg.albedo_map());
    workflow.SetNormalMap(pbrMsg.normal_map());
    workflow.SetMetalness(pbrMsg.metalness());
    workflow.SetMetalnessMap(pbrMsg.metalness_map());
    workflow.SetRoughness(pbrMsg.roughness());
    workflow.SetRoughnessMap(pbrMsg.roughness_map());
    workflow.SetGlossiness(pbrMsg.glossiness());
    workflow.SetGlossinessMap(pbrMsg.glossiness_map());
    workflow.SetSpecularMap(pbrMsg.specular_map());
    workflow.SetEnvironmentMap(pbrMsg.environment_map());
    workflow.SetAmbientOcclusionMap(pbrMsg.ambient_occlusion_map());
    workflow.SetEmissiveMap(pbrMsg.emissive_map());
    workflow.SetLightMap(pbrMsg.light_map(), pbrMsg.light_map_texcoord_set());

    pbr.SetWorkflow(workflow.Type(), workflow);
    out.SetPbrMaterial(pbr);
  }
  return out;
}

//////////////////////////////////////////////////
template<>
IGNITION_GAZEBO_VISIBLE
msgs::Actor ignition::gazebo::convert(const sdf::Actor &_in)
{
  msgs::Actor out;
  out.mutable_entity()->set_name(_in.Name());
  msgs::Set(out.mutable_pose(), _in.RawPose());
  out.set_skin_filename(asFullPath(_in.SkinFilename(), _in.FilePath()));
  out.set_skin_scale(_in.SkinScale());
  for (unsigned int i = 0; i < _in.AnimationCount(); ++i)
  {
    auto newAnim = out.add_animations();
    auto anim = _in.AnimationByIndex(i);
    newAnim->set_name(anim->Name());
    newAnim->set_filename(asFullPath(anim->Filename(), anim->FilePath()));
    newAnim->set_scale(anim->Scale());
    newAnim->set_interpolate_x(anim->InterpolateX());
  }
  out.set_script_loop(_in.ScriptLoop());
  out.set_script_delay_start(_in.ScriptDelayStart());
  out.set_script_auto_start(_in.ScriptAutoStart());
  for (unsigned int i = 0; i < _in.TrajectoryCount(); ++i)
  {
    auto newTraj = out.add_trajectories();
    auto traj = _in.TrajectoryByIndex(i);
    newTraj->set_id(traj->Id());
    newTraj->set_type(traj->Type());
    newTraj->set_tension(traj->Tension());
    for (unsigned int j = 0; j < traj->WaypointCount(); ++j)
    {
      auto newPoint = newTraj->add_waypoints();
      auto point = traj->WaypointByIndex(j);
      newPoint->set_time(point->Time());
      msgs::Set(newPoint->mutable_pose(), point->Pose());
    }
  }
  return out;
}

//////////////////////////////////////////////////
template<>
IGNITION_GAZEBO_VISIBLE
sdf::Actor ignition::gazebo::convert(const msgs::Actor &_in)
{
  sdf::Actor out;
  out.SetName(_in.entity().name());
  out.SetRawPose(msgs::Convert(_in.pose()));
  out.SetSkinFilename(_in.skin_filename());
  out.SetSkinScale(_in.skin_scale());
  for (int i = 0; i < _in.animations_size(); ++i)
  {
    const auto &anim = _in.animations(i);
    sdf::Animation newAnim;
    newAnim.SetName(anim.name());
    newAnim.SetFilename(anim.filename());
    newAnim.SetScale(anim.scale());
    newAnim.SetInterpolateX(anim.interpolate_x());
    out.AddAnimation(newAnim);
  }
  out.SetScriptLoop(_in.script_loop());
  out.SetScriptDelayStart(_in.script_delay_start());
  out.SetScriptAutoStart(_in.script_auto_start());
  for (int i = 0; i < _in.trajectories_size(); ++i)
  {
    const auto &traj = _in.trajectories(i);
    sdf::Trajectory newTraj;
    newTraj.SetId(traj.id());
    newTraj.SetType(traj.type());
    newTraj.SetTension(traj.tension());
    for (int j = 0; j < traj.waypoints_size(); ++j)
    {
      const auto &point = traj.waypoints(j);
      sdf::Waypoint newPoint;
      newPoint.SetTime(point.time());
      newPoint.SetPose(msgs::Convert(point.pose()));
      newTraj.AddWaypoint(newPoint);
    }
    out.AddTrajectory(newTraj);
  }
  return out;
}

//////////////////////////////////////////////////
template<>
IGNITION_GAZEBO_VISIBLE
msgs::Light ignition::gazebo::convert(const sdf::Light &_in)
{
  msgs::Light out;
  out.set_name(_in.Name());
  msgs::Set(out.mutable_pose(), _in.RawPose());
  msgs::Set(out.mutable_diffuse(), _in.Diffuse());
  msgs::Set(out.mutable_specular(), _in.Specular());
  out.set_attenuation_constant(_in.ConstantAttenuationFactor());
  out.set_attenuation_linear(_in.LinearAttenuationFactor());
  out.set_attenuation_quadratic(_in.QuadraticAttenuationFactor());
  out.set_range(_in.AttenuationRange());
  out.set_intensity(_in.Intensity());
  msgs::Set(out.mutable_direction(), _in.Direction());
  out.set_cast_shadows(_in.CastShadows());
  out.set_spot_inner_angle(_in.SpotInnerAngle().Radian());
  out.set_spot_outer_angle(_in.SpotOuterAngle().Radian());
  out.set_spot_falloff(_in.SpotFalloff());

  {
    // todo(ahcorde) Use the field is_light_off in light.proto from
    // Garden on.
    auto header = out.mutable_header()->add_data();
    header->set_key("isLightOn");
    std::string *value = header->add_value();
    *value = std::to_string(_in.LightOn());
  }

  {
    // todo(ahcorde) Use the field visualize_visual in light.proto from
    // Garden on.
    auto header = out.mutable_header()->add_data();
    header->set_key("visualizeVisual");
    std::string *value = header->add_value();
    *value = std::to_string(_in.Visualize());
  }

  if (_in.Type() == sdf::LightType::POINT)
    out.set_type(msgs::Light_LightType_POINT);
  else if (_in.Type() == sdf::LightType::SPOT)
    out.set_type(msgs::Light_LightType_SPOT);
  else if (_in.Type() == sdf::LightType::DIRECTIONAL)
    out.set_type(msgs::Light_LightType_DIRECTIONAL);
  return out;
}

//////////////////////////////////////////////////
template<>
IGNITION_GAZEBO_VISIBLE
sdf::Light ignition::gazebo::convert(const msgs::Light &_in)
{
  sdf::Light out;
  out.SetName(_in.name());
  out.SetRawPose(msgs::Convert(_in.pose()));
  out.SetDiffuse(msgs::Convert(_in.diffuse()));
  out.SetSpecular(msgs::Convert(_in.specular()));
  out.SetConstantAttenuationFactor(_in.attenuation_constant());
  out.SetLinearAttenuationFactor(_in.attenuation_linear());
  out.SetQuadraticAttenuationFactor(_in.attenuation_quadratic());
  out.SetAttenuationRange(_in.range());
  out.SetDirection(msgs::Convert(_in.direction()));
  out.SetIntensity(_in.intensity());
  out.SetCastShadows(_in.cast_shadows());
  out.SetSpotInnerAngle(math::Angle(_in.spot_inner_angle()));
  out.SetSpotOuterAngle(math::Angle(_in.spot_outer_angle()));
  out.SetSpotFalloff(_in.spot_falloff());

  // todo(ahcorde) Use the field is_light_off in light.proto from
  // Garden on.
  bool visualizeVisual = true;
  for (int i = 0; i < _in.header().data_size(); ++i)
  {
    for (int j = 0;
        j < _in.header().data(i).value_size(); ++j)
    {
      if (_in.header().data(i).key() ==
          "visualizeVisual")
      {
        visualizeVisual = ignition::math::parseInt(
          _in.header().data(i).value(0));
      }
    }
  }
  out.SetVisualize(visualizeVisual);

  // todo(ahcorde) Use the field is_light_off in light.proto from
  // Garden on.
  bool isLightOn = true;
  for (int i = 0; i < _in.header().data_size(); ++i)
  {
    for (int j = 0;
        j < _in.header().data(i).value_size(); ++j)
    {
      if (_in.header().data(i).key() ==
          "isLightOn")
      {
        isLightOn = ignition::math::parseInt(
          _in.header().data(i).value(0));
      }
    }
  }
  out.SetLightOn(isLightOn);

  if (_in.type() == msgs::Light_LightType_POINT)
    out.SetType(sdf::LightType::POINT);
  else if (_in.type() == msgs::Light_LightType_SPOT)
    out.SetType(sdf::LightType::SPOT);
  else if (_in.type() == msgs::Light_LightType_DIRECTIONAL)
    out.SetType(sdf::LightType::DIRECTIONAL);
  return out;
}

//////////////////////////////////////////////////
template<>
IGNITION_GAZEBO_VISIBLE
msgs::GUI ignition::gazebo::convert(const sdf::Gui &_in)
{
  msgs::GUI out;

  out.set_fullscreen(_in.Fullscreen());

  // Set gui plugins
  auto elem = _in.Element();
  if (elem && elem->HasElement("plugin"))
  {
    auto pluginElem = elem->GetElement("plugin");
    while (pluginElem)
    {
      auto pluginMsg = out.add_plugin();
      pluginMsg->set_name(pluginElem->Get<std::string>("name"));
      pluginMsg->set_filename(pluginElem->Get<std::string>("filename"));

      std::stringstream ss;
      for (auto innerElem = pluginElem->GetFirstElement();
          innerElem; innerElem = innerElem->GetNextElement(""))
      {
        ss << innerElem->ToString("");
      }
      pluginMsg->set_innerxml(ss.str());
      pluginElem = pluginElem->GetNextElement("plugin");
    }
  }

  if (elem->HasElement("camera"))
  {
    ignwarn << "<gui><camera> can't be converted yet" << std::endl;
  }

  return out;
}

//////////////////////////////////////////////////
template<>
IGNITION_GAZEBO_VISIBLE
msgs::Time ignition::gazebo::convert(
    const std::chrono::steady_clock::duration &_in)
{
  msgs::Time out;

  auto secNsec = ignition::math::durationToSecNsec(_in);

  out.set_sec(secNsec.first);
  out.set_nsec(secNsec.second);

  return out;
}

//////////////////////////////////////////////////
template<>
IGNITION_GAZEBO_VISIBLE
std::chrono::steady_clock::duration ignition::gazebo::convert(
    const msgs::Time &_in)
{
  return std::chrono::seconds(_in.sec()) + std::chrono::nanoseconds(_in.nsec());
}

//////////////////////////////////////////////////
template<>
IGNITION_GAZEBO_VISIBLE
msgs::Inertial ignition::gazebo::convert(const math::Inertiald &_in)
{
  msgs::Inertial out;
  msgs::Set(out.mutable_pose(), _in.Pose());
  out.set_mass(_in.MassMatrix().Mass());
  out.set_ixx(_in.MassMatrix().Ixx());
  out.set_iyy(_in.MassMatrix().Iyy());
  out.set_izz(_in.MassMatrix().Izz());
  out.set_ixy(_in.MassMatrix().Ixy());
  out.set_ixz(_in.MassMatrix().Ixz());
  out.set_iyz(_in.MassMatrix().Iyz());
  return out;
}

//////////////////////////////////////////////////
template<>
IGNITION_GAZEBO_VISIBLE
math::Inertiald ignition::gazebo::convert(const msgs::Inertial &_in)
{
  math::MassMatrix3d massMatrix;
  massMatrix.SetMass(_in.mass());
  massMatrix.SetIxx(_in.ixx());
  massMatrix.SetIyy(_in.iyy());
  massMatrix.SetIzz(_in.izz());
  massMatrix.SetIxy(_in.ixy());
  massMatrix.SetIxz(_in.ixz());
  massMatrix.SetIyz(_in.iyz());

  math::Inertiald out;
  out.SetMassMatrix(massMatrix);
  out.SetPose(msgs::Convert(_in.pose()));
  return out;
}

//////////////////////////////////////////////////
template<>
IGNITION_GAZEBO_VISIBLE
msgs::Axis ignition::gazebo::convert(const sdf::JointAxis &_in)
{
  msgs::Axis out;
  msgs::Set(out.mutable_xyz(), _in.Xyz());
  out.set_xyz_expressed_in(_in.XyzExpressedIn());
  out.set_damping(_in.Damping());
  out.set_friction(_in.Friction());
  out.set_limit_lower(_in.Lower());
  out.set_limit_upper(_in.Upper());
  out.set_limit_effort(_in.Effort());
  out.set_limit_velocity(_in.MaxVelocity());

  // TODO(anyone) Only on SDF:
  // * initial position
  // * spring reference
  // * spring stiffness
  // * stiffness
  // * dissipation
  // Only on msg:
  // * position
  // * velocity
  // * force
  // * acceleration

  return out;
}

//////////////////////////////////////////////////
template<>
IGNITION_GAZEBO_VISIBLE
sdf::JointAxis ignition::gazebo::convert(const msgs::Axis &_in)
{
  sdf::JointAxis out;
  sdf::Errors errors = out.SetXyz(msgs::Convert(_in.xyz()));
  for (const auto &err : errors) {
    ignerr << err.Message() << std::endl;
  }
  out.SetXyzExpressedIn(_in.xyz_expressed_in());
  out.SetDamping(_in.damping());
  out.SetFriction(_in.friction());
  out.SetLower(_in.limit_lower());
  out.SetUpper(_in.limit_upper());
  out.SetEffort(_in.limit_effort());
  out.SetMaxVelocity(_in.limit_velocity());
  return out;
}

//////////////////////////////////////////////////
template<>
IGNITION_GAZEBO_VISIBLE
msgs::Scene ignition::gazebo::convert(const sdf::Scene &_in)
{
  msgs::Scene out;
  // todo(anyone) add Name to sdf::Scene?
  // out.set_name(_in.Name());
  msgs::Set(out.mutable_ambient(), _in.Ambient());
  msgs::Set(out.mutable_background(), _in.Background());
  out.set_shadows(_in.Shadows());
  out.set_grid(_in.Grid());
  out.set_origin_visual(_in.OriginVisual());

  if (_in.Sky())
  {
    msgs::Sky *skyMsg = out.mutable_sky();
    skyMsg->set_time(_in.Sky()->Time());
    skyMsg->set_sunrise(_in.Sky()->Sunrise());
    skyMsg->set_sunset(_in.Sky()->Sunset());
    skyMsg->set_wind_speed(_in.Sky()->CloudSpeed());
    skyMsg->set_wind_direction(_in.Sky()->CloudDirection().Radian());
    skyMsg->set_humidity(_in.Sky()->CloudHumidity());
    skyMsg->set_mean_cloud_size(_in.Sky()->CloudMeanSize());
    msgs::Set(skyMsg->mutable_cloud_ambient(),
        _in.Sky()->CloudAmbient());
  }

  return out;
}

//////////////////////////////////////////////////
template<>
IGNITION_GAZEBO_VISIBLE
sdf::Scene ignition::gazebo::convert(const msgs::Scene &_in)
{
  sdf::Scene out;
  // todo(anyone) add SetName to sdf::Scene?
  // out.SetName(_in.name());
  out.SetAmbient(msgs::Convert(_in.ambient()));
  out.SetBackground(msgs::Convert(_in.background()));
  out.SetShadows(_in.shadows());
  out.SetGrid(_in.grid());
  out.SetOriginVisual(_in.origin_visual());

  if (_in.has_sky())
  {
    sdf::Sky sky;
    sky.SetTime(_in.sky().time());
    sky.SetSunrise(_in.sky().sunrise());
    sky.SetSunset(_in.sky().sunset());
    sky.SetCloudSpeed(_in.sky().wind_speed());
    sky.SetCloudDirection(math::Angle(_in.sky().wind_direction()));
    sky.SetCloudHumidity(_in.sky().humidity());
    sky.SetCloudMeanSize(_in.sky().mean_cloud_size());
    sky.SetCloudAmbient(msgs::Convert(_in.sky().cloud_ambient()));
    out.SetSky(sky);
  }
  return out;
}

//////////////////////////////////////////////////
template<>
IGNITION_GAZEBO_VISIBLE
msgs::Atmosphere ignition::gazebo::convert(const sdf::Atmosphere &_in)
{
  msgs::Atmosphere out;
  out.set_temperature(_in.Temperature().Kelvin());
  out.set_pressure(_in.Pressure());
  if (_in.Type() == sdf::AtmosphereType::ADIABATIC)
  {
    out.set_type(msgs::Atmosphere::ADIABATIC);
  }
  // todo(anyone) add mass density to sdf::Atmosphere?
  // out.set_mass_density(_in.MassDensity());k

  return out;
}

//////////////////////////////////////////////////
template<>
IGNITION_GAZEBO_VISIBLE
sdf::Atmosphere ignition::gazebo::convert(const msgs::Atmosphere &_in)
{
  sdf::Atmosphere out;
  out.SetTemperature(math::Temperature(_in.temperature()));
  out.SetPressure(_in.pressure());
  // todo(anyone) add temperature gradient to msgs::Atmosphere?

  if (_in.type() == msgs::Atmosphere::ADIABATIC)
  {
    out.SetType(sdf::AtmosphereType::ADIABATIC);
  }

  return out;
}

//////////////////////////////////////////////////
void ignition::gazebo::set(msgs::Time *_msg,
    const std::chrono::steady_clock::duration &_in)
{
  auto secNsec = ignition::math::durationToSecNsec(_in);
  _msg->set_sec(secNsec.first);
  _msg->set_nsec(secNsec.second);
}

//////////////////////////////////////////////////
void ignition::gazebo::set(msgs::WorldStatistics *_msg,
    const gazebo::UpdateInfo &_in)
{
  set(_msg->mutable_sim_time(), _in.simTime);
  set(_msg->mutable_real_time(), _in.realTime);
  set(_msg->mutable_step_size(), _in.dt);
  _msg->set_iterations(_in.iterations);
  _msg->set_paused(_in.paused);
}

//////////////////////////////////////////////////
template<>
IGNITION_GAZEBO_VISIBLE
msgs::Physics ignition::gazebo::convert(const sdf::Physics &_in)
{
  msgs::Physics out;
  out.set_max_step_size(_in.MaxStepSize());
  out.set_real_time_factor(_in.RealTimeFactor());
  return out;
}

//////////////////////////////////////////////////
template<>
IGNITION_GAZEBO_VISIBLE
sdf::Physics ignition::gazebo::convert(const msgs::Physics &_in)
{
  sdf::Physics out;
  out.SetRealTimeFactor(_in.real_time_factor());
  out.SetMaxStepSize(_in.max_step_size());
  return out;
}

//////////////////////////////////////////////////
void ignition::gazebo::set(msgs::SensorNoise *_msg, const sdf::Noise &_sdf)
{
  switch (_sdf.Type())
  {
    case sdf::NoiseType::GAUSSIAN:
      _msg->set_type(msgs::SensorNoise::GAUSSIAN);
      break;
    case sdf::NoiseType::GAUSSIAN_QUANTIZED:
      _msg->set_type(msgs::SensorNoise::GAUSSIAN_QUANTIZED);
      break;

    case sdf::NoiseType::NONE:
    default:
      _msg->set_type(msgs::SensorNoise::NONE);
      break;
  }

  _msg->set_mean(_sdf.Mean());
  _msg->set_stddev(_sdf.StdDev());
  _msg->set_bias_mean(_sdf.BiasMean());
  _msg->set_bias_stddev(_sdf.BiasStdDev());
  _msg->set_precision(_sdf.Precision());
  _msg->set_dynamic_bias_stddev(_sdf.DynamicBiasStdDev());
  _msg->set_dynamic_bias_correlation_time(_sdf.DynamicBiasCorrelationTime());
}

//////////////////////////////////////////////////
std::string ignition::gazebo::convert(const sdf::LightType &_in)
{
  if (_in == sdf::LightType::POINT)
  {
    return std::string("point");
  }
  else if (_in == sdf::LightType::DIRECTIONAL)
  {
    return std::string("directional");
  }
  else if (_in == sdf::LightType::SPOT)
  {
    return std::string("spot");
  }
  return std::string("");
}

//////////////////////////////////////////////////
sdf::LightType ignition::gazebo::convert(const std::string &_in)
{
  std::string inLowerCase = _in;
  std::transform(_in.begin(), _in.end(), inLowerCase.begin(), ::tolower);
  if (inLowerCase == "point")
  {
    return sdf::LightType::POINT;
  }
  else if (inLowerCase == "directional")
  {
    return sdf::LightType::DIRECTIONAL;
  }
  else if (inLowerCase == "spot")
  {
    return sdf::LightType::SPOT;
  }
  return sdf::LightType::INVALID;
}

//////////////////////////////////////////////////
template<>
IGNITION_GAZEBO_VISIBLE
sdf::Noise ignition::gazebo::convert(const msgs::SensorNoise &_in)
{
  sdf::Noise out;

  switch (_in.type())
  {
    case msgs::SensorNoise::GAUSSIAN:
      out.SetType(sdf::NoiseType::GAUSSIAN);
      break;
    case msgs::SensorNoise::GAUSSIAN_QUANTIZED:
      out.SetType(sdf::NoiseType::GAUSSIAN_QUANTIZED);
      break;

    case msgs::SensorNoise::NONE:
    default:
      out.SetType(sdf::NoiseType::NONE);
      break;
  }

  out.SetMean(_in.mean());
  out.SetStdDev(_in.stddev());
  out.SetBiasMean(_in.bias_mean());
  out.SetBiasStdDev(_in.bias_stddev());
  out.SetPrecision(_in.precision());
  out.SetDynamicBiasStdDev(_in.dynamic_bias_stddev());
  out.SetDynamicBiasCorrelationTime(_in.dynamic_bias_correlation_time());
  return out;
}


//////////////////////////////////////////////////
template<>
IGNITION_GAZEBO_VISIBLE
msgs::Sensor ignition::gazebo::convert(const sdf::Sensor &_in)
{
  msgs::Sensor out;
  out.set_name(_in.Name());
  out.set_type(_in.TypeStr());
  out.set_update_rate(_in.UpdateRate());
  out.set_topic(_in.Topic());
  msgs::Set(out.mutable_pose(), _in.RawPose());

  if (_in.Type() == sdf::SensorType::MAGNETOMETER)
  {
    if (_in.MagnetometerSensor())
    {
      msgs::MagnetometerSensor *sensor = out.mutable_magnetometer();
      if (_in.MagnetometerSensor()->XNoise().Type() != sdf::NoiseType::NONE)
      {
        ignition::gazebo::set(sensor->mutable_x_noise(),
            _in.MagnetometerSensor()->XNoise());
      }
      if (_in.MagnetometerSensor()->YNoise().Type() != sdf::NoiseType::NONE)
      {
        ignition::gazebo::set(sensor->mutable_y_noise(),
            _in.MagnetometerSensor()->YNoise());
      }
      if (_in.MagnetometerSensor()->ZNoise().Type() != sdf::NoiseType::NONE)
      {
        ignition::gazebo::set(sensor->mutable_z_noise(),
            _in.MagnetometerSensor()->ZNoise());
      }
    }
    else
    {
      ignerr << "Attempting to convert a magnetometer SDF sensor, but the "
        << "sensor pointer is null.\n";
    }
  }
  else if (_in.Type() == sdf::SensorType::CAMERA ||
           _in.Type() == sdf::SensorType::DEPTH_CAMERA ||
           _in.Type() == sdf::SensorType::RGBD_CAMERA ||
           _in.Type() == sdf::SensorType::THERMAL_CAMERA)
  {
    if (_in.CameraSensor())
    {
      const sdf::Camera *sdfCam = _in.CameraSensor();
      msgs::CameraSensor *sensor = out.mutable_camera();
      sensor->set_horizontal_fov(sdfCam->HorizontalFov().Radian());
      sensor->mutable_image_size()->set_x(sdfCam->ImageWidth());
      sensor->mutable_image_size()->set_y(sdfCam->ImageHeight());
      sensor->set_near_clip(sdfCam->NearClip());
      sensor->set_far_clip(sdfCam->FarClip());
      sensor->set_save_enabled(sdfCam->SaveFrames());
      sensor->set_save_path(sdfCam->SaveFramesPath());
      sensor->set_image_format(sdfCam->PixelFormatStr());
      msgs::Distortion *dist = sensor->mutable_distortion();
      msgs::Set(dist->mutable_center(), sdfCam->DistortionCenter());
      dist->set_k1(sdfCam->DistortionK1());
      dist->set_k2(sdfCam->DistortionK2());
      dist->set_k3(sdfCam->DistortionK3());
      dist->set_p1(sdfCam->DistortionP1());
      dist->set_p2(sdfCam->DistortionP2());
    }
    else
    {
      ignerr << "Attempting to convert a camera SDF sensor, but the "
        << "sensor pointer is null.\n";
    }
  }
  else if (_in.Type() == sdf::SensorType::GPS ||
           _in.Type() == sdf::SensorType::NAVSAT)
  {
    if (_in.NavSatSensor())
    {
      auto sdfSensor = _in.NavSatSensor();

      // \TODO(chapulina) Update to navsat on Garden
      auto sensor = out.mutable_gps();

      if (sdfSensor->HorizontalPositionNoise().Type() != sdf::NoiseType::NONE)
      {
        gazebo::set(sensor->mutable_position()->mutable_horizontal_noise(),
            sdfSensor->HorizontalPositionNoise());
      }
      if (sdfSensor->VerticalPositionNoise().Type() != sdf::NoiseType::NONE)
      {
        gazebo::set(sensor->mutable_position()->mutable_vertical_noise(),
            sdfSensor->VerticalPositionNoise());

      }
      if (sdfSensor->HorizontalVelocityNoise().Type() != sdf::NoiseType::NONE)
      {
        gazebo::set(sensor->mutable_velocity()->mutable_horizontal_noise(),
            sdfSensor->HorizontalVelocityNoise());
      }
      if (sdfSensor->VerticalVelocityNoise().Type() != sdf::NoiseType::NONE)
      {
        gazebo::set(sensor->mutable_velocity()->mutable_vertical_noise(),
            sdfSensor->VerticalVelocityNoise());
      }
    }
    else
    {
      ignerr << "Attempting to convert a NavSat SDF sensor, but the "
        << "sensor pointer is null.\n";
    }
  }
  else if (_in.Type() == sdf::SensorType::ALTIMETER)
  {
    if (_in.AltimeterSensor())
    {
      msgs::AltimeterSensor *sensor = out.mutable_altimeter();

      if (_in.AltimeterSensor()->VerticalPositionNoise().Type()
          != sdf::NoiseType::NONE)
      {
        ignition::gazebo::set(sensor->mutable_vertical_position_noise(),
            _in.AltimeterSensor()->VerticalPositionNoise());
      }
      if (_in.AltimeterSensor()->VerticalVelocityNoise().Type()
          != sdf::NoiseType::NONE)
      {
        ignition::gazebo::set(sensor->mutable_vertical_velocity_noise(),
            _in.AltimeterSensor()->VerticalVelocityNoise());
      }
    }
    else
    {
      ignerr << "Attempting to convert an altimeter SDF sensor, but the "
        << "sensor pointer is null.\n";
    }
  }
  else if (_in.Type() == sdf::SensorType::AIR_PRESSURE)
  {
    if (_in.AirPressureSensor())
    {
      msgs::AirPressureSensor *sensor = out.mutable_air_pressure();

      if (_in.AirPressureSensor()->PressureNoise().Type()
          != sdf::NoiseType::NONE)
      {
        ignition::gazebo::set(sensor->mutable_pressure_noise(),
            _in.AirPressureSensor()->PressureNoise());
      }
      sensor->set_reference_altitude(
          _in.AirPressureSensor()->ReferenceAltitude());
    }
    else
    {
      ignerr << "Attempting to convert an air pressure SDF sensor, but the "
        << "sensor pointer is null.\n";
    }
  }
  else if (_in.Type() == sdf::SensorType::IMU)
  {
    if (_in.ImuSensor())
    {
      const sdf::Imu *sdfImu = _in.ImuSensor();
      msgs::IMUSensor *sensor = out.mutable_imu();

      if (sdfImu->LinearAccelerationXNoise().Type() != sdf::NoiseType::NONE)
      {
        ignition::gazebo::set(
            sensor->mutable_linear_acceleration()->mutable_x_noise(),
            sdfImu->LinearAccelerationXNoise());
      }
      if (sdfImu->LinearAccelerationYNoise().Type() != sdf::NoiseType::NONE)
      {
        ignition::gazebo::set(
            sensor->mutable_linear_acceleration()->mutable_y_noise(),
            sdfImu->LinearAccelerationYNoise());
      }
      if (sdfImu->LinearAccelerationZNoise().Type() != sdf::NoiseType::NONE)
      {
        ignition::gazebo::set(
            sensor->mutable_linear_acceleration()->mutable_z_noise(),
            sdfImu->LinearAccelerationZNoise());
      }

      if (sdfImu->AngularVelocityXNoise().Type() != sdf::NoiseType::NONE)
      {
        ignition::gazebo::set(
            sensor->mutable_angular_velocity()->mutable_x_noise(),
            sdfImu->AngularVelocityXNoise());
      }
      if (sdfImu->AngularVelocityYNoise().Type() != sdf::NoiseType::NONE)
      {
        ignition::gazebo::set(
            sensor->mutable_angular_velocity()->mutable_y_noise(),
            sdfImu->AngularVelocityYNoise());
      }
      if (sdfImu->AngularVelocityZNoise().Type() != sdf::NoiseType::NONE)
      {
        ignition::gazebo::set(
            sensor->mutable_angular_velocity()->mutable_z_noise(),
            sdfImu->AngularVelocityZNoise());
      }
      sensor->mutable_orientation_ref_frame()->set_localization(
          sdfImu->Localization());

      msgs::Set(sensor->mutable_orientation_ref_frame()->mutable_custom_rpy(),
        sdfImu->CustomRpy());
      sensor->mutable_orientation_ref_frame()->set_custom_rpy_parent_frame(
          sdfImu->CustomRpyParentFrame());

      msgs::Set(
          sensor->mutable_orientation_ref_frame()->mutable_gravity_dir_x(),
          sdfImu->GravityDirX());
      sensor->mutable_orientation_ref_frame()->set_gravity_dir_x_parent_frame(
          sdfImu->GravityDirXParentFrame());
    }
    else
    {
      ignerr << "Attempting to convert an IMU SDF sensor, but the "
        << "sensor pointer is null.\n";
    }
  }
  else if (_in.Type() == sdf::SensorType::LIDAR ||
           _in.Type() == sdf::SensorType::GPU_LIDAR)
  {
    if (_in.LidarSensor())
    {
      const sdf::Lidar *sdfLidar = _in.LidarSensor();
      msgs::LidarSensor *sensor = out.mutable_lidar();

      if (sdfLidar->LidarNoise().Type() != sdf::NoiseType::NONE)
      {
        ignition::gazebo::set(sensor->mutable_noise(), sdfLidar->LidarNoise());
      }
      sensor->set_horizontal_samples(sdfLidar->HorizontalScanSamples());
      sensor->set_horizontal_resolution(sdfLidar->HorizontalScanResolution());
      sensor->set_horizontal_min_angle(
          sdfLidar->HorizontalScanMinAngle().Radian());
      sensor->set_horizontal_max_angle(
          sdfLidar->HorizontalScanMaxAngle().Radian());

      sensor->set_vertical_samples(sdfLidar->VerticalScanSamples());
      sensor->set_vertical_resolution(sdfLidar->VerticalScanResolution());
      sensor->set_vertical_min_angle(sdfLidar->VerticalScanMinAngle().Radian());
      sensor->set_vertical_max_angle(sdfLidar->VerticalScanMaxAngle().Radian());

      sensor->set_range_min(sdfLidar->RangeMin());
      sensor->set_range_max(sdfLidar->RangeMax());
      sensor->set_range_resolution(sdfLidar->RangeResolution());
    }
    else
    {
      ignerr << "Attempting to convert a Lidar SDF sensor, but the "
        << "sensor pointer is null.\n";
    }
  }
  return out;
}

//////////////////////////////////////////////////
template<>
IGNITION_GAZEBO_VISIBLE
sdf::Sensor ignition::gazebo::convert(const msgs::Sensor &_in)
{
  sdf::Sensor out;
  out.SetName(_in.name());
  if (!out.SetType(_in.type()))
    ignerr << "Failed to set the sensor type from [" << _in.type() << "]\n";

  out.SetUpdateRate(_in.update_rate());
  out.SetTopic(_in.topic());
  out.SetRawPose(msgs::Convert(_in.pose()));
  if (out.Type() == sdf::SensorType::MAGNETOMETER)
  {
    sdf::Magnetometer sensor;
    if (_in.has_magnetometer())
    {
      if (_in.magnetometer().has_x_noise())
      {
        sensor.SetXNoise(ignition::gazebo::convert<sdf::Noise>(
              _in.magnetometer().x_noise()));
      }
      if (_in.magnetometer().has_y_noise())
      {
        sensor.SetYNoise(ignition::gazebo::convert<sdf::Noise>(
              _in.magnetometer().y_noise()));
      }
      if (_in.magnetometer().has_z_noise())
      {
        sensor.SetZNoise(ignition::gazebo::convert<sdf::Noise>(
              _in.magnetometer().z_noise()));
      }
    }
    else
    {
      ignerr << "Attempting to convert a magnetometer sensor message, but the "
        << "message does not have a magnetometer nested message.\n";
    }

    out.SetMagnetometerSensor(sensor);
  }
  else if (out.Type() == sdf::SensorType::CAMERA ||
           out.Type() == sdf::SensorType::DEPTH_CAMERA ||
           out.Type() == sdf::SensorType::RGBD_CAMERA ||
           out.Type() == sdf::SensorType::THERMAL_CAMERA)
  {
    sdf::Camera sensor;

    if (_in.has_camera())
    {
      sensor.SetHorizontalFov(_in.camera().horizontal_fov());
      sensor.SetImageWidth(static_cast<int>(_in.camera().image_size().x()));
      sensor.SetImageHeight(static_cast<int>(_in.camera().image_size().y()));
      sensor.SetPixelFormatStr(_in.camera().image_format());
      sensor.SetNearClip(_in.camera().near_clip());
      sensor.SetFarClip(_in.camera().far_clip());
      sensor.SetSaveFrames(_in.camera().save_enabled());
      sensor.SetSaveFramesPath(_in.camera().save_path());
      if (_in.camera().has_distortion())
      {
        sensor.SetDistortionK1(_in.camera().distortion().k1());
        sensor.SetDistortionK2(_in.camera().distortion().k2());
        sensor.SetDistortionK3(_in.camera().distortion().k3());
        sensor.SetDistortionP1(_in.camera().distortion().p1());
        sensor.SetDistortionP2(_in.camera().distortion().p2());
        sensor.SetDistortionCenter(
            msgs::Convert(_in.camera().distortion().center()));
      }
    }
    else
    {
      ignerr << "Attempting to convert a camera sensor message, but the "
        << "message does not have a camera nested message.\n";
    }

    out.SetCameraSensor(sensor);
  }
  else if (out.Type() == sdf::SensorType::ALTIMETER)
  {
    sdf::Altimeter sensor;
    if (_in.has_altimeter())
    {
      if (_in.altimeter().has_vertical_position_noise())
      {
        sensor.SetVerticalPositionNoise(ignition::gazebo::convert<sdf::Noise>(
              _in.altimeter().vertical_position_noise()));
      }

      if (_in.altimeter().has_vertical_velocity_noise())
      {
        sensor.SetVerticalVelocityNoise(ignition::gazebo::convert<sdf::Noise>(
              _in.altimeter().vertical_velocity_noise()));
      }
    }
    else
    {
      ignerr << "Attempting to convert an altimeter sensor message, but the "
        << "message does not have a altimeter nested message.\n";
    }

    out.SetAltimeterSensor(sensor);
  }
  else if (out.Type() == sdf::SensorType::AIR_PRESSURE)
  {
    sdf::AirPressure sensor;
    if (_in.has_air_pressure())
    {
      if (_in.air_pressure().has_pressure_noise())
      {
        sensor.SetPressureNoise(ignition::gazebo::convert<sdf::Noise>(
              _in.air_pressure().pressure_noise()));
      }

      sensor.SetReferenceAltitude(_in.air_pressure().reference_altitude());
    }
    else
    {
      ignerr << "Attempting to convert an air pressure sensor message, but the "
        << "message does not have an air pressure nested message.\n";
    }

    out.SetAirPressureSensor(sensor);
  }
  else if (out.Type() == sdf::SensorType::IMU)
  {
    sdf::Imu sensor;
    if (_in.has_imu())
    {
      if (_in.imu().has_linear_acceleration())
      {
        if (_in.imu().linear_acceleration().has_x_noise())
        {
          sensor.SetLinearAccelerationXNoise(
              ignition::gazebo::convert<sdf::Noise>(
                _in.imu().linear_acceleration().x_noise()));
        }
        if (_in.imu().linear_acceleration().has_y_noise())
        {
          sensor.SetLinearAccelerationYNoise(
              ignition::gazebo::convert<sdf::Noise>(
                _in.imu().linear_acceleration().y_noise()));
        }
        if (_in.imu().linear_acceleration().has_z_noise())
        {
          sensor.SetLinearAccelerationZNoise(
              ignition::gazebo::convert<sdf::Noise>(
                _in.imu().linear_acceleration().z_noise()));
        }
      }

      if (_in.imu().has_angular_velocity())
      {
        if (_in.imu().angular_velocity().has_x_noise())
        {
          sensor.SetAngularVelocityXNoise(
              ignition::gazebo::convert<sdf::Noise>(
                _in.imu().angular_velocity().x_noise()));
        }
        if (_in.imu().angular_velocity().has_y_noise())
        {
          sensor.SetAngularVelocityYNoise(
              ignition::gazebo::convert<sdf::Noise>(
                _in.imu().angular_velocity().y_noise()));
        }
        if (_in.imu().angular_velocity().has_z_noise())
        {
          sensor.SetAngularVelocityZNoise(
              ignition::gazebo::convert<sdf::Noise>(
                _in.imu().angular_velocity().z_noise()));
        }
      }

      if (_in.imu().has_orientation_ref_frame())
      {
        sensor.SetLocalization(
            _in.imu().orientation_ref_frame().localization());

        if (_in.imu().orientation_ref_frame().has_custom_rpy())
        {
          sensor.SetCustomRpy(
              msgs::Convert(_in.imu().orientation_ref_frame().custom_rpy()));
          sensor.SetCustomRpyParentFrame(
              _in.imu().orientation_ref_frame().custom_rpy_parent_frame());
        }

        if (_in.imu().orientation_ref_frame().has_gravity_dir_x())
        {
          sensor.SetGravityDirX(msgs::Convert(
                _in.imu().orientation_ref_frame().gravity_dir_x()));
          sensor.SetGravityDirXParentFrame(
              _in.imu().orientation_ref_frame().gravity_dir_x_parent_frame());
        }
      }
    }
    else
    {
      ignerr << "Attempting to convert an IMU sensor message, but the "
        << "message does not have an IMU nested message.\n";
    }

    out.SetImuSensor(sensor);
  }
  else if (out.Type() == sdf::SensorType::GPU_LIDAR ||
           out.Type() == sdf::SensorType::LIDAR)
  {
    sdf::Lidar sensor;
    if (_in.has_lidar())
    {
      sensor.SetHorizontalScanSamples(_in.lidar().horizontal_samples());
      sensor.SetHorizontalScanResolution(_in.lidar().horizontal_resolution());
      sensor.SetHorizontalScanMinAngle(_in.lidar().horizontal_min_angle());
      sensor.SetHorizontalScanMaxAngle(_in.lidar().horizontal_max_angle());

      sensor.SetVerticalScanSamples(_in.lidar().vertical_samples());
      sensor.SetVerticalScanResolution(_in.lidar().vertical_resolution());
      sensor.SetVerticalScanMinAngle(_in.lidar().vertical_min_angle());
      sensor.SetVerticalScanMaxAngle(_in.lidar().vertical_max_angle());

      sensor.SetRangeMin(_in.lidar().range_min());
      sensor.SetRangeMax(_in.lidar().range_max());
      sensor.SetRangeResolution(_in.lidar().range_resolution());

      if (_in.lidar().has_noise())
      {
        sensor.SetLidarNoise(ignition::gazebo::convert<sdf::Noise>(
              _in.lidar().noise()));
      }
    }
    else
    {
      ignerr << "Attempting to convert a lidar sensor message, but the "
        << "message does not have a lidar nested message.\n";
    }

    out.SetLidarSensor(sensor);
  }
  return out;
}

//////////////////////////////////////////////////
template<>
IGNITION_GAZEBO_VISIBLE
msgs::WorldStatistics ignition::gazebo::convert(const gazebo::UpdateInfo &_in)
{
  msgs::WorldStatistics out;
  set(&out, _in);
  return out;
}

//////////////////////////////////////////////////
template<>
IGNITION_GAZEBO_VISIBLE
gazebo::UpdateInfo ignition::gazebo::convert(const msgs::WorldStatistics &_in)
{
  gazebo::UpdateInfo out;
  out.iterations = _in.iterations();
  out.paused = _in.paused();
  out.simTime = convert<std::chrono::steady_clock::duration>(_in.sim_time());
  out.realTime = convert<std::chrono::steady_clock::duration>(_in.real_time());
  out.dt = convert<std::chrono::steady_clock::duration>(_in.step_size());
  return out;
}

//////////////////////////////////////////////////
template<>
IGNITION_GAZEBO_VISIBLE
msgs::AxisAlignedBox ignition::gazebo::convert(const math::AxisAlignedBox &_in)
{
  msgs::AxisAlignedBox out;
  msgs::Set(out.mutable_min_corner(), _in.Min());
  msgs::Set(out.mutable_max_corner(), _in.Max());
  return out;
}

//////////////////////////////////////////////////
template<>
IGNITION_GAZEBO_VISIBLE
math::AxisAlignedBox ignition::gazebo::convert(const msgs::AxisAlignedBox &_in)
{
  math::AxisAlignedBox out;
  out.Min() = msgs::Convert(_in.min_corner());
  out.Max() = msgs::Convert(_in.max_corner());
  return out;
}

//////////////////////////////////////////////////
template<>
IGNITION_GAZEBO_VISIBLE
msgs::ParticleEmitter ignition::gazebo::convert(const sdf::ParticleEmitter &_in)
{
  msgs::ParticleEmitter out;
  out.set_name(_in.Name());
  switch (_in.Type())
  {
    default:
    case sdf::ParticleEmitterType::POINT:
      out.set_type(msgs::ParticleEmitter::POINT);
      break;
    case sdf::ParticleEmitterType::BOX:
      out.set_type(msgs::ParticleEmitter::BOX);
      break;
    case sdf::ParticleEmitterType::CYLINDER:
      out.set_type(msgs::ParticleEmitter::CYLINDER);
      break;
    case sdf::ParticleEmitterType::ELLIPSOID:
      out.set_type(msgs::ParticleEmitter::ELLIPSOID);
      break;
  }

  msgs::Set(out.mutable_pose(), _in.RawPose());
  msgs::Set(out.mutable_size(), _in.Size());
  msgs::Set(out.mutable_particle_size(), _in.ParticleSize());
  out.mutable_rate()->set_data(_in.Rate());
  out.mutable_duration()->set_data(_in.Duration());
  out.mutable_emitting()->set_data(_in.Emitting());
  out.mutable_lifetime()->set_data(_in.Lifetime());
  if (_in.Material())
  {
    out.mutable_material()->CopyFrom(convert<msgs::Material>(*_in.Material()));
  }
  out.mutable_min_velocity()->set_data(_in.MinVelocity());
  out.mutable_max_velocity()->set_data(_in.MaxVelocity());
  msgs::Set(out.mutable_color_start(), _in.ColorStart());
  msgs::Set(out.mutable_color_end(), _in.ColorEnd());
  out.mutable_scale_rate()->set_data(_in.ScaleRate());
  out.mutable_color_range_image()->set_data(_in.ColorRangeImage());

  if (!_in.ColorRangeImage().empty())
  {
    std::string path = asFullPath(_in.ColorRangeImage(), _in.FilePath());

    common::SystemPaths systemPaths;
    systemPaths.SetFilePathEnv(kResourcePathEnv);
    std::string absolutePath = systemPaths.FindFile(path);

    if (!absolutePath.empty())
      out.mutable_color_range_image()->set_data(absolutePath);
  }

  /// \todo(nkoenig) Modify the particle_emitter.proto file to
  /// have a topic field.
  if (!_in.Topic().empty())
  {
    auto header = out.mutable_header()->add_data();
    header->set_key("topic");
    header->add_value(_in.Topic());
  }

  out.mutable_particle_scatter_ratio()->set_data(_in.ScatterRatio());
  return out;
}

//////////////////////////////////////////////////
template<>
IGNITION_GAZEBO_VISIBLE
sdf::ParticleEmitter ignition::gazebo::convert(const msgs::ParticleEmitter &_in)
{
  sdf::ParticleEmitter out;
  out.SetName(_in.name());
  switch (_in.type())
  {
    default:
    case msgs::ParticleEmitter::POINT:
      out.SetType(sdf::ParticleEmitterType::POINT);
      break;
    case msgs::ParticleEmitter::BOX:
      out.SetType(sdf::ParticleEmitterType::BOX);
      break;
    case msgs::ParticleEmitter::CYLINDER:
      out.SetType(sdf::ParticleEmitterType::CYLINDER);
      break;
    case msgs::ParticleEmitter::ELLIPSOID:
      out.SetType(sdf::ParticleEmitterType::ELLIPSOID);
      break;
  }
  out.SetRawPose(msgs::Convert(_in.pose()));
  out.SetSize(msgs::Convert(_in.size()));
  out.SetParticleSize(msgs::Convert(_in.particle_size()));
  out.SetMinVelocity(msgs::Convert(_in.min_velocity()));
  out.SetMaxVelocity(msgs::Convert(_in.max_velocity()));
  out.SetColorStart(msgs::Convert(_in.color_start()));
  out.SetColorEnd(msgs::Convert(_in.color_end()));

  if (_in.has_material())
  {
    out.SetMaterial(convert<sdf::Material>(_in.material()));
  }

  if (_in.has_rate())
    out.SetRate(_in.rate().data());
  if (_in.has_duration())
    out.SetDuration(_in.duration().data());
  if (_in.has_emitting())
    out.SetEmitting(_in.emitting().data());
  if (_in.has_lifetime())
    out.SetLifetime(_in.lifetime().data());
  if (_in.has_scale_rate())
    out.SetScaleRate(_in.scale_rate().data());
  if (_in.has_color_range_image())
    out.SetColorRangeImage(_in.color_range_image().data());
  if (_in.has_particle_scatter_ratio())
    out.SetScatterRatio(_in.particle_scatter_ratio().data());

  for (int i = 0; i < _in.header().data_size(); ++i)
  {
    auto data = _in.header().data(i);
    if (data.key() == "topic" && data.value_size() > 0)
    {
      out.SetTopic(data.value(0));
    }
  }

  return out;
}<|MERGE_RESOLUTION|>--- conflicted
+++ resolved
@@ -210,7 +210,6 @@
     meshMsg->set_submesh(meshSdf->Submesh());
     meshMsg->set_center_submesh(meshSdf->CenterSubmesh());
   }
-<<<<<<< HEAD
   else if (_in.Type() == sdf::GeometryType::HEIGHTMAP && _in.HeightmapShape())
   {
     auto heightmapSdf = _in.HeightmapShape();
@@ -242,7 +241,8 @@
       auto blendMsg = heightmapMsg->add_blend();
       blendMsg->set_min_height(blendSdf->MinHeight());
       blendMsg->set_fade_dist(blendSdf->FadeDistance());
-=======
+    }
+  }
   else if (_in.Type() == sdf::GeometryType::POLYLINE &&
       !_in.PolylineShape().empty())
   {
@@ -255,7 +255,6 @@
       {
         msgs::Set(polylineMsg->add_point(), point);
       }
->>>>>>> 738579df
     }
   }
   else
@@ -341,7 +340,6 @@
 
     out.SetMeshShape(meshShape);
   }
-<<<<<<< HEAD
   else if (_in.type() == msgs::Geometry::HEIGHTMAP && _in.has_heightmap())
   {
     out.SetType(sdf::GeometryType::HEIGHTMAP);
@@ -373,7 +371,7 @@
     }
 
     out.SetHeightmapShape(heightmapShape);
-=======
+  }
   else if (_in.type() == msgs::Geometry::POLYLINE && _in.polyline_size() > 0)
   {
     out.SetType(sdf::GeometryType::POLYLINE);
@@ -395,7 +393,6 @@
     }
 
     out.SetPolylineShape(polylines);
->>>>>>> 738579df
   }
   else
   {
