/*
 * Copyright (C) 2018 Open Source Robotics Foundation
 *
 * Licensed under the Apache License, Version 2.0 (the "License");
 * you may not use this file except in compliance with the License.
 * You may obtain a copy of the License at
 *
 *     http://www.apache.org/licenses/LICENSE-2.0
 *
 * Unless required by applicable law or agreed to in writing, software
 * distributed under the License is distributed on an "AS IS" BASIS,
 * WITHOUT WARRANTIES OR CONDITIONS OF ANY KIND, either express or implied.
 * See the License for the specific language governing permissions and
 * limitations under the License.
 *
*/

#include <gtest/gtest.h>
#include <csignal>
#include <vector>
#include <gz/common/StringUtils.hh>
#include <gz/common/Util.hh>
#include <gz/math/Rand.hh>
#include <gz/transport/Node.hh>
#include <gz/utils/ExtraTestMacros.hh>
#include <sdf/Mesh.hh>

#include "gz/sim/components/AxisAlignedBox.hh"
#include "gz/sim/components/Geometry.hh"
#include "gz/sim/components/Model.hh"
#include "gz/sim/Entity.hh"
#include "gz/sim/EntityComponentManager.hh"
#include "gz/sim/System.hh"
#include "gz/sim/SystemLoader.hh"
#include "gz/sim/Server.hh"
#include "gz/sim/Types.hh"
#include "gz/sim/Util.hh"
#include "test_config.hh"

#include "plugins/MockSystem.hh"
#include "../test/helpers/Relay.hh"
#include "../test/helpers/EnvTestFixture.hh"

using namespace gz;
using namespace gz::sim;
using namespace std::chrono_literals;

/////////////////////////////////////////////////
class ServerFixture : public InternalFixture<::testing::TestWithParam<int>>
{
};

/////////////////////////////////////////////////
// See https://github.com/gazebosim/gz-sim/issues/1175
TEST_P(ServerFixture, GZ_UTILS_TEST_DISABLED_ON_WIN32(DefaultServerConfig))
{
<<<<<<< HEAD
  gz::sim::ServerConfig serverConfig;
=======
  ServerConfig serverConfig;
>>>>>>> 216d5a51
  EXPECT_TRUE(serverConfig.SdfFile().empty());
  EXPECT_TRUE(serverConfig.SdfString().empty());
  EXPECT_FALSE(serverConfig.UpdateRate());
  EXPECT_FALSE(serverConfig.UseLevels());
  EXPECT_FALSE(serverConfig.UseDistributedSimulation());
  EXPECT_EQ(0u, serverConfig.NetworkSecondaries());
  EXPECT_TRUE(serverConfig.NetworkRole().empty());
  EXPECT_FALSE(serverConfig.UseLogRecord());
  EXPECT_FALSE(serverConfig.LogRecordPath().empty());
  EXPECT_TRUE(serverConfig.LogPlaybackPath().empty());
  EXPECT_FALSE(serverConfig.LogRecordResources());
  EXPECT_TRUE(serverConfig.LogRecordCompressPath().empty());
  EXPECT_EQ(0u, serverConfig.Seed());
  EXPECT_EQ(123ms, serverConfig.UpdatePeriod().value_or(123ms));
  EXPECT_TRUE(serverConfig.ResourceCache().empty());
  EXPECT_TRUE(serverConfig.PhysicsEngine().empty());
  EXPECT_TRUE(serverConfig.Plugins().empty());
  EXPECT_TRUE(serverConfig.LogRecordTopics().empty());

  sim::Server server(serverConfig);
  EXPECT_FALSE(server.Running());
  EXPECT_FALSE(*server.Running(0));
  EXPECT_EQ(std::nullopt, server.Running(1));
  EXPECT_TRUE(*server.Paused());
  EXPECT_EQ(0u, *server.IterationCount());

  EXPECT_EQ(3u, *server.EntityCount());
  EXPECT_TRUE(server.HasEntity("default"));

  EXPECT_EQ(3u, *server.SystemCount());
}

/////////////////////////////////////////////////
TEST_P(ServerFixture, UpdateRate)
{
  sim::ServerConfig serverConfig;
  serverConfig.SetUpdateRate(1000.0);
  EXPECT_DOUBLE_EQ(1000.0, *serverConfig.UpdateRate());
  serverConfig.SetUpdateRate(-1000.0);
  EXPECT_DOUBLE_EQ(1000.0, *serverConfig.UpdateRate());
  serverConfig.SetUpdateRate(0.0);
  EXPECT_DOUBLE_EQ(1000.0, *serverConfig.UpdateRate());
  EXPECT_EQ(1ms, serverConfig.UpdatePeriod());
}

/////////////////////////////////////////////////
TEST_P(ServerFixture, ServerConfigPluginInfo)
{
  ServerConfig::PluginInfo pluginInfo;
  pluginInfo.SetEntityName("an_entity");
  pluginInfo.SetEntityType("model");

<<<<<<< HEAD
  sdf::Plugin sdfPlugin;
  sdfPlugin.SetFilename("filename");
  sdfPlugin.SetName("interface");
  pluginInfo.SetPlugin(sdfPlugin);

  gz::sim::ServerConfig serverConfig;
=======
  ServerConfig serverConfig;
>>>>>>> 216d5a51
  serverConfig.AddPlugin(pluginInfo);

  const std::list<ServerConfig::PluginInfo> &plugins = serverConfig.Plugins();
  ASSERT_FALSE(plugins.empty());

  EXPECT_EQ("an_entity", plugins.front().EntityName());
  EXPECT_EQ("model", plugins.front().EntityType());
  GZ_UTILS_WARN_IGNORE__DEPRECATED_DECLARATION
  EXPECT_EQ("filename", plugins.front().Filename());
  EXPECT_EQ("interface", plugins.front().Name());
  EXPECT_EQ(nullptr, plugins.front().Sdf());
  GZ_UTILS_WARN_RESUME__DEPRECATED_DECLARATION

  // Test operator=
  {
    ServerConfig::PluginInfo info;
    info = plugins.front();

    EXPECT_EQ(info.EntityName(), plugins.front().EntityName());
    EXPECT_EQ(info.EntityType(), plugins.front().EntityType());
    EXPECT_EQ(info.Plugin().Name(), plugins.front().Plugin().Name());
    EXPECT_EQ(info.Plugin().Filename(), plugins.front().Plugin().Filename());
    EXPECT_EQ(info.Plugin().Element(), plugins.front().Plugin().Element());
  }

  // Test copy constructor
  {
    ServerConfig::PluginInfo info(plugins.front());

    EXPECT_EQ(info.EntityName(), plugins.front().EntityName());
    EXPECT_EQ(info.EntityType(), plugins.front().EntityType());
    EXPECT_EQ(info.Plugin().Name(), plugins.front().Plugin().Name());
    EXPECT_EQ(info.Plugin().Filename(), plugins.front().Plugin().Filename());
    EXPECT_EQ(info.Plugin().Element(), plugins.front().Plugin().Element());
  }

  // Test server config copy constructor
  {
    const ServerConfig &cfg(serverConfig);
    const std::list<ServerConfig::PluginInfo> &cfgPlugins = cfg.Plugins();
    ASSERT_FALSE(cfgPlugins.empty());

    EXPECT_EQ(cfgPlugins.front().EntityName(), plugins.front().EntityName());
    EXPECT_EQ(cfgPlugins.front().EntityType(), plugins.front().EntityType());
    EXPECT_EQ(cfgPlugins.front().Plugin().Filename(),
        plugins.front().Plugin().Filename());
    EXPECT_EQ(cfgPlugins.front().Plugin().Name(),
        plugins.front().Plugin().Name());
    EXPECT_EQ(cfgPlugins.front().Plugin().Element(),
        plugins.front().Plugin().Element());
  }
}

/////////////////////////////////////////////////
TEST_P(ServerFixture, ServerConfigSdfPluginInfo)
{
  ServerConfig::PluginInfo pluginInfo;
  pluginInfo.SetEntityName("an_entity");
  pluginInfo.SetEntityType("model");
  sdf::Plugin plugin;
  plugin.SetFilename("filename");
  plugin.SetName("interface");
  pluginInfo.SetPlugin(plugin);

  gz::sim::ServerConfig serverConfig;
  serverConfig.AddPlugin(pluginInfo);

  const std::list<ServerConfig::PluginInfo> &plugins = serverConfig.Plugins();
  ASSERT_FALSE(plugins.empty());

  EXPECT_EQ("an_entity", plugins.front().EntityName());
  EXPECT_EQ("model", plugins.front().EntityType());
  EXPECT_EQ("filename", plugins.front().Plugin().Filename());
  EXPECT_EQ("interface", plugins.front().Plugin().Name());
  EXPECT_EQ(nullptr, plugins.front().Plugin().Element());
  EXPECT_TRUE(plugins.front().Plugin().Contents().empty());

  // Test operator=
  {
    ServerConfig::PluginInfo info;
    info = plugins.front();

    EXPECT_EQ(info.EntityName(), plugins.front().EntityName());
    EXPECT_EQ(info.EntityType(), plugins.front().EntityType());
    EXPECT_EQ(info.Plugin().Filename(), plugins.front().Plugin().Filename());
    EXPECT_EQ(info.Plugin().Name(), plugins.front().Plugin().Name());
    EXPECT_EQ(info.Plugin().ToElement()->ToString(""),
        plugins.front().Plugin().ToElement()->ToString(""));
  }

  // Test copy constructor
  {
    ServerConfig::PluginInfo info(plugins.front());

    EXPECT_EQ(info.EntityName(), plugins.front().EntityName());
    EXPECT_EQ(info.EntityType(), plugins.front().EntityType());
    EXPECT_EQ(info.Plugin().Filename(), plugins.front().Plugin().Filename());
    EXPECT_EQ(info.Plugin().Name(), plugins.front().Plugin().Name());
    EXPECT_EQ(info.Plugin().ToElement()->ToString(""),
        plugins.front().Plugin().ToElement()->ToString(""));
  }

  // Test server config copy constructor
  {
    const ServerConfig &cfg(serverConfig);
    const std::list<ServerConfig::PluginInfo> &cfgPlugins = cfg.Plugins();
    ASSERT_FALSE(cfgPlugins.empty());

    EXPECT_EQ(cfgPlugins.front().EntityName(), plugins.front().EntityName());
    EXPECT_EQ(cfgPlugins.front().EntityType(), plugins.front().EntityType());
    EXPECT_EQ(cfgPlugins.front().Plugin().Filename(),
        plugins.front().Plugin().Filename());
    EXPECT_EQ(cfgPlugins.front().Plugin().Name(),
        plugins.front().Plugin().Name());
    EXPECT_EQ(cfgPlugins.front().Plugin().ToElement()->ToString(""),
        plugins.front().Plugin().ToElement()->ToString(""));
  }
}

/////////////////////////////////////////////////
TEST_P(ServerFixture, GZ_UTILS_TEST_DISABLED_ON_WIN32(ServerConfigRealPlugin))
{
  // Start server
  ServerConfig serverConfig;
  serverConfig.SetUpdateRate(10000);
  serverConfig.SetSdfFile(common::joinPaths(PROJECT_SOURCE_PATH,
      "test", "worlds", "shapes.sdf"));

  sdf::ElementPtr sdf(new sdf::Element);
  sdf->SetName("plugin");
  sdf->AddAttribute("name", "string",
      "gz::sim::TestModelSystem", true);
  sdf->AddAttribute("filename", "string", "libTestModelSystem.so", true);

  sdf::ElementPtr child(new sdf::Element);
  child->SetParent(sdf);
  child->SetName("model_key");
  child->AddValue("string", "987", "1");

  ServerConfig::PluginInfo pluginInfo;
  pluginInfo.SetEntityName("box");
  pluginInfo.SetEntityType("model");
  sdf::Plugin plugin;
  plugin.SetFilename("TestModelSystem");
  plugin.SetName("gz::sim::TestModelSystem");
  pluginInfo.SetPlugin(plugin);

  serverConfig.AddPlugin(pluginInfo);

  sim::Server server(serverConfig);

  // The simulation runner should not be running.
  EXPECT_FALSE(*server.Running(0));

  // Run the server
  EXPECT_TRUE(server.Run(false, 0, false));
  EXPECT_FALSE(*server.Paused());

  // The TestModelSystem should have created a service. Call the service to
  // make sure the TestModelSystem was successfully loaded.
  transport::Node node;
  msgs::StringMsg rep;
  bool result{false};
  bool executed{false};
  int sleep{0};
  int maxSleep{30};
  while (!executed && sleep < maxSleep)
  {
    gzdbg << "Requesting /test/service" << std::endl;
    executed = node.Request("/test/service", 100, rep, result);
    sleep++;
  }
  EXPECT_TRUE(executed);
  EXPECT_TRUE(result);
  EXPECT_EQ("TestModelSystem", rep.data());
}

/////////////////////////////////////////////////
TEST_P(ServerFixture,
       GZ_UTILS_TEST_DISABLED_ON_WIN32(ServerConfigSensorPlugin))
{
  // Start server
  ServerConfig serverConfig;
  serverConfig.SetSdfFile(common::joinPaths(PROJECT_SOURCE_PATH,
      "test", "worlds", "air_pressure.sdf"));

  sdf::ElementPtr sdf(new sdf::Element);
  sdf->SetName("plugin");
  sdf->AddAttribute("name", "string",
      "gz::sim::TestSensorSystem", true);
  sdf->AddAttribute("filename", "string", "libTestSensorSystem.so", true);

  ServerConfig::PluginInfo pluginInfo;
  pluginInfo.SetEntityName(
      "air_pressure_sensor::air_pressure_model::link::air_pressure_sensor");
  pluginInfo.SetEntityType("sensor");
  sdf::Plugin plugin;
  plugin.Load(sdf);
  plugin.SetFilename("TestSensorSystem");
  plugin.SetName("gz::sim::TestSensorSystem");
  pluginInfo.SetPlugin(plugin);

  serverConfig.AddPlugin(pluginInfo);

  gzdbg << "Create server" << std::endl;
  sim::Server server(serverConfig);

  // The simulation runner should not be running.
  EXPECT_FALSE(*server.Running(0));
  EXPECT_EQ(3u, *server.SystemCount());

  // Run the server
  gzdbg << "Run server" << std::endl;
  EXPECT_TRUE(server.Run(false, 0, false));
  EXPECT_FALSE(*server.Paused());

  // The TestSensorSystem should have created a service. Call the service to
  // make sure the TestSensorSystem was successfully loaded.
  gzdbg << "Request service" << std::endl;
  transport::Node node;
  msgs::StringMsg rep;
  bool result{false};
  bool executed{false};
  int sleep{0};
  int maxSleep{30};
  while (!executed && sleep < maxSleep)
  {
    gzdbg << "Requesting /test/service/sensor" << std::endl;
    executed = node.Request("/test/service/sensor", 100, rep, result);
    sleep++;
  }
  EXPECT_TRUE(executed);
  EXPECT_TRUE(result);
  EXPECT_EQ("TestSensorSystem", rep.data());
}

/////////////////////////////////////////////////
TEST_P(ServerFixture, GZ_UTILS_TEST_DISABLED_ON_WIN32(SdfServerConfig))
{
<<<<<<< HEAD
  gz::sim::ServerConfig serverConfig;
=======
  ServerConfig serverConfig;
>>>>>>> 216d5a51

  serverConfig.SetSdfString(TestWorldSansPhysics::World());
  EXPECT_TRUE(serverConfig.SdfFile().empty());
  EXPECT_FALSE(serverConfig.SdfString().empty());

  // Setting the SDF file should override the string.
  serverConfig.SetSdfFile(common::joinPaths(PROJECT_SOURCE_PATH,
      "test", "worlds", "shapes.sdf"));
  EXPECT_FALSE(serverConfig.SdfFile().empty());
  EXPECT_TRUE(serverConfig.SdfString().empty());

  sim::Server server(serverConfig);
  EXPECT_FALSE(server.Running());
  EXPECT_FALSE(*server.Running(0));
  EXPECT_TRUE(*server.Paused());
  EXPECT_EQ(0u, *server.IterationCount());
  EXPECT_EQ(24u, *server.EntityCount());
  EXPECT_EQ(3u, *server.SystemCount());

  EXPECT_TRUE(server.HasEntity("box"));
  EXPECT_FALSE(server.HasEntity("box", 1));
  EXPECT_TRUE(server.HasEntity("sphere"));
  EXPECT_TRUE(server.HasEntity("cylinder"));
  EXPECT_TRUE(server.HasEntity("capsule"));
  EXPECT_TRUE(server.HasEntity("ellipsoid"));
  EXPECT_FALSE(server.HasEntity("bad", 0));
  EXPECT_FALSE(server.HasEntity("bad", 1));
}

/////////////////////////////////////////////////
TEST_P(ServerFixture, GZ_UTILS_TEST_DISABLED_ON_WIN32(SdfRootServerConfig))
{
  gz::sim::ServerConfig serverConfig;

  serverConfig.SetSdfString(TestWorldSansPhysics::World());
  EXPECT_TRUE(serverConfig.SdfFile().empty());
  EXPECT_FALSE(serverConfig.SdfString().empty());

  serverConfig.SetSdfFile(common::joinPaths(PROJECT_SOURCE_PATH,
      "test", "worlds", "air_pressure.sdf"));
  EXPECT_FALSE(serverConfig.SdfFile().empty());
  EXPECT_TRUE(serverConfig.SdfString().empty());

  sdf::Root root;
  root.Load(common::joinPaths(PROJECT_SOURCE_PATH,
      "test", "worlds", "shapes.sdf"));

  // Setting the SDF Root should override the string and file.
  serverConfig.SetSdfRoot(root);

  EXPECT_TRUE(serverConfig.SdfRoot());
  EXPECT_TRUE(serverConfig.SdfFile().empty());
  EXPECT_TRUE(serverConfig.SdfString().empty());

  sim::Server server(serverConfig);
  EXPECT_FALSE(server.Running());
  EXPECT_FALSE(*server.Running(0));
  EXPECT_TRUE(*server.Paused());
  EXPECT_EQ(0u, *server.IterationCount());
  EXPECT_EQ(24u, *server.EntityCount());
  EXPECT_EQ(3u, *server.SystemCount());

  EXPECT_TRUE(server.HasEntity("box"));
  EXPECT_FALSE(server.HasEntity("box", 1));
  EXPECT_TRUE(server.HasEntity("sphere"));
  EXPECT_TRUE(server.HasEntity("cylinder"));
  EXPECT_TRUE(server.HasEntity("capsule"));
  EXPECT_TRUE(server.HasEntity("ellipsoid"));
  EXPECT_FALSE(server.HasEntity("bad", 0));
  EXPECT_FALSE(server.HasEntity("bad", 1));
}

/////////////////////////////////////////////////
TEST_P(ServerFixture, GZ_UTILS_TEST_DISABLED_ON_WIN32(ServerConfigLogRecord))
{
  auto logPath = common::joinPaths(PROJECT_BINARY_PATH, "test_log_path");
  auto logFile = common::joinPaths(logPath, "state.tlog");
  auto compressedFile = logPath + ".zip";

  gzdbg << "Log path [" << logPath << "]" << std::endl;

  common::removeAll(logPath);
  common::removeAll(compressedFile);
  EXPECT_FALSE(common::exists(logFile));
  EXPECT_FALSE(common::exists(compressedFile));

  {
    sim::ServerConfig serverConfig;
    serverConfig.SetUseLogRecord(true);
    serverConfig.SetLogRecordPath(logPath);

    sim::Server server(serverConfig);

    EXPECT_EQ(0u, *server.IterationCount());
    EXPECT_EQ(3u, *server.EntityCount());
    EXPECT_EQ(4u, *server.SystemCount());

    EXPECT_TRUE(serverConfig.LogRecordTopics().empty());
    serverConfig.AddLogRecordTopic("test_topic1");
    EXPECT_EQ(1u, serverConfig.LogRecordTopics().size());
    serverConfig.AddLogRecordTopic("test_topic2");
    EXPECT_EQ(2u, serverConfig.LogRecordTopics().size());
    serverConfig.ClearLogRecordTopics();
    EXPECT_TRUE(serverConfig.LogRecordTopics().empty());
  }

  EXPECT_TRUE(common::exists(logFile));
  EXPECT_FALSE(common::exists(compressedFile));
}

/////////////////////////////////////////////////
TEST_P(ServerFixture,
       GZ_UTILS_TEST_DISABLED_ON_WIN32(ServerConfigLogRecordCompress))
{
  auto logPath = common::joinPaths(PROJECT_BINARY_PATH, "test_log_path");
  auto logFile = common::joinPaths(logPath, "state.tlog");
  auto compressedFile = logPath + ".zip";

  gzdbg << "Log path [" << logPath << "]" << std::endl;

  common::removeAll(logPath);
  common::removeAll(compressedFile);
  EXPECT_FALSE(common::exists(logFile));
  EXPECT_FALSE(common::exists(compressedFile));

  {
    sim::ServerConfig serverConfig;
    serverConfig.SetUseLogRecord(true);
    serverConfig.SetLogRecordPath(logPath);
    serverConfig.SetLogRecordCompressPath(compressedFile);

    sim::Server server(serverConfig);
    EXPECT_EQ(0u, *server.IterationCount());
    EXPECT_EQ(3u, *server.EntityCount());
    EXPECT_EQ(4u, *server.SystemCount());
  }

  EXPECT_FALSE(common::exists(logFile));
  EXPECT_TRUE(common::exists(compressedFile));
}

/////////////////////////////////////////////////
TEST_P(ServerFixture, SdfStringServerConfig)
{
<<<<<<< HEAD
  gz::sim::ServerConfig serverConfig;
=======
  ServerConfig serverConfig;
>>>>>>> 216d5a51

  serverConfig.SetSdfFile(common::joinPaths(PROJECT_SOURCE_PATH,
      "test", "worlds", "shapes.sdf"));
  EXPECT_FALSE(serverConfig.SdfFile().empty());
  EXPECT_TRUE(serverConfig.SdfString().empty());

  // Setting the string should override the file.
  serverConfig.SetSdfString(TestWorldSansPhysics::World());
  EXPECT_TRUE(serverConfig.SdfFile().empty());
  EXPECT_FALSE(serverConfig.SdfString().empty());
  EXPECT_FALSE(serverConfig.SdfRoot());

  sim::Server server(serverConfig);
  EXPECT_FALSE(server.Running());
  EXPECT_FALSE(*server.Running(0));
  EXPECT_TRUE(*server.Paused());
  EXPECT_EQ(0u, *server.IterationCount());
  EXPECT_EQ(3u, *server.EntityCount());
  EXPECT_EQ(2u, *server.SystemCount());
}

/////////////////////////////////////////////////
TEST_P(ServerFixture, RunBlocking)
{
  sim::Server server;
  EXPECT_FALSE(server.Running());
  EXPECT_FALSE(*server.Running(0));
  EXPECT_TRUE(*server.Paused());
  EXPECT_EQ(0u, server.IterationCount());

  // Make the server run fast.
  server.SetUpdatePeriod(1ns);

  uint64_t expectedIters = 0;
  for (uint64_t i = 1; i < 10; ++i)
  {
    EXPECT_FALSE(server.Running());
    EXPECT_FALSE(*server.Running(0));
    server.Run(true, i, false);
    EXPECT_FALSE(server.Running());
    EXPECT_FALSE(*server.Running(0));

    expectedIters += i;
    EXPECT_EQ(expectedIters, *server.IterationCount());
  }
}

/////////////////////////////////////////////////
TEST_P(ServerFixture, RunNonBlockingPaused)
{
  sim::Server server;

  // The server should not be running.
  EXPECT_FALSE(server.Running());
  EXPECT_FALSE(*server.Running(0));

  // The simulation runner should not be running.
  EXPECT_FALSE(*server.Running(0));

  // Invalid world index.
  EXPECT_EQ(std::nullopt, server.Running(1));

  EXPECT_TRUE(*server.Paused());
  EXPECT_EQ(0u, *server.IterationCount());

  // Make the server run fast.
  server.SetUpdatePeriod(1ns);

  EXPECT_TRUE(server.Run(false, 100, true));
  EXPECT_TRUE(*server.Paused());

  EXPECT_TRUE(server.Running());

  // Add a small sleep because the non-blocking Run call causes the
  // simulation runner to start asynchronously.
  GZ_SLEEP_MS(500);
  EXPECT_TRUE(*server.Running(0));

  EXPECT_EQ(0u, server.IterationCount());

  // Attempt to unpause an invalid world
  EXPECT_FALSE(server.SetPaused(false, 1));

  // Unpause the existing world
  EXPECT_TRUE(server.SetPaused(false, 0));

  EXPECT_FALSE(*server.Paused());
  EXPECT_TRUE(server.Running());

  while (*server.IterationCount() < 100)
    GZ_SLEEP_MS(100);

  EXPECT_EQ(100u, *server.IterationCount());
  EXPECT_FALSE(server.Running());
  EXPECT_FALSE(*server.Running(0));
}

/////////////////////////////////////////////////
TEST_P(ServerFixture, RunNonBlocking)
{
  sim::Server server;
  EXPECT_FALSE(server.Running());
  EXPECT_FALSE(*server.Running(0));
  EXPECT_EQ(0u, *server.IterationCount());

  // Make the server run fast.
  server.SetUpdatePeriod(1ns);

  server.Run(false, 100, false);
  while (*server.IterationCount() < 100)
    GZ_SLEEP_MS(100);

  EXPECT_EQ(100u, *server.IterationCount());
  EXPECT_FALSE(server.Running());
  EXPECT_FALSE(*server.Running(0));
}

/////////////////////////////////////////////////
TEST_P(ServerFixture, GZ_UTILS_TEST_DISABLED_ON_WIN32(RunOnceUnpaused))
{
  sim::Server server;
  EXPECT_FALSE(server.Running());
  EXPECT_FALSE(*server.Running(0));
  EXPECT_EQ(0u, *server.IterationCount());

  // Load a system
  sim::SystemLoader systemLoader;
  sdf::Plugin sdfPlugin;
  sdfPlugin.SetName("gz::sim::MockSystem");
  sdfPlugin.SetFilename("MockSystem");
  auto mockSystemPlugin = systemLoader.LoadPlugin(sdfPlugin);
  ASSERT_TRUE(mockSystemPlugin.has_value());

  // Check that it was loaded
  const size_t systemCount = *server.SystemCount();
  EXPECT_TRUE(*server.AddSystem(mockSystemPlugin.value()));
  EXPECT_EQ(systemCount + 1, *server.SystemCount());

  // Query the interface from the plugin
  auto system = mockSystemPlugin.value()->QueryInterface<sim::System>();
  EXPECT_NE(system, nullptr);
  auto mockSystem = dynamic_cast<sim::MockSystem*>(system);
  EXPECT_NE(mockSystem, nullptr);

  // No steps should have been executed
  EXPECT_EQ(0u, mockSystem->preUpdateCallCount);
  EXPECT_EQ(0u, mockSystem->updateCallCount);
  EXPECT_EQ(0u, mockSystem->postUpdateCallCount);

  // Make the server run fast
  server.SetUpdatePeriod(1ns);

  while (*server.IterationCount() < 100)
    server.RunOnce(false);

  // Check that the server provides the correct information
  EXPECT_EQ(*server.IterationCount(), 100u);
  EXPECT_FALSE(server.Running());
  EXPECT_FALSE(*server.Running(0));

  // Check that the system has been called correctly
  EXPECT_EQ(100u, mockSystem->preUpdateCallCount);
  EXPECT_EQ(100u, mockSystem->updateCallCount);
  EXPECT_EQ(100u, mockSystem->postUpdateCallCount);
}

/////////////////////////////////////////////////
TEST_P(ServerFixture, GZ_UTILS_TEST_DISABLED_ON_WIN32(RunOncePaused))
{
  sim::Server server;
  EXPECT_FALSE(server.Running());
  EXPECT_FALSE(*server.Running(0));
  EXPECT_EQ(0u, *server.IterationCount());

  // Load a system
  sim::SystemLoader systemLoader;
  sdf::Plugin sdfPlugin;
  sdfPlugin.SetName("gz::sim::MockSystem");
  sdfPlugin.SetFilename("MockSystem");
  auto mockSystemPlugin = systemLoader.LoadPlugin(sdfPlugin);
  ASSERT_TRUE(mockSystemPlugin.has_value());

  // Check that it was loaded
  const size_t systemCount = *server.SystemCount();
  EXPECT_TRUE(*server.AddSystem(mockSystemPlugin.value()));
  EXPECT_EQ(systemCount + 1, *server.SystemCount());

  // Query the interface from the plugin
  auto system = mockSystemPlugin.value()->QueryInterface<sim::System>();
  EXPECT_NE(system, nullptr);
  auto mockSystem = dynamic_cast<sim::MockSystem*>(system);
  EXPECT_NE(mockSystem, nullptr);

  // No steps should have been executed
  EXPECT_EQ(0u, mockSystem->preUpdateCallCount);
  EXPECT_EQ(0u, mockSystem->updateCallCount);
  EXPECT_EQ(0u, mockSystem->postUpdateCallCount);

  // Make the server run fast
  server.SetUpdatePeriod(1ns);

  while (*server.IterationCount() < 100)
    server.RunOnce(true);

  // Check that the server provides the correct information
  EXPECT_EQ(*server.IterationCount(), 100u);
  EXPECT_FALSE(server.Running());
  EXPECT_FALSE(*server.Running(0));

  // Check that the system has been called correctly
  EXPECT_EQ(100u, mockSystem->preUpdateCallCount);
  EXPECT_EQ(100u, mockSystem->updateCallCount);
  EXPECT_EQ(100u, mockSystem->postUpdateCallCount);
}

/////////////////////////////////////////////////
TEST_P(ServerFixture, RunNonBlockingMultiple)
{
<<<<<<< HEAD
  gz::sim::ServerConfig serverConfig;
=======
  ServerConfig serverConfig;
>>>>>>> 216d5a51
  serverConfig.SetSdfString(TestWorldSansPhysics::World());
  sim::Server server(serverConfig);

  EXPECT_FALSE(server.Running());
  EXPECT_FALSE(*server.Running(0));
  EXPECT_EQ(0u, *server.IterationCount());

  EXPECT_TRUE(server.Run(false, 100, false));
  EXPECT_FALSE(server.Run(false, 100, false));

  while (*server.IterationCount() < 100)
    GZ_SLEEP_MS(100);

  EXPECT_EQ(100u, *server.IterationCount());
  EXPECT_FALSE(server.Running());
  EXPECT_FALSE(*server.Running(0));
}

/////////////////////////////////////////////////
TEST_P(ServerFixture, SigInt)
{
  sim::Server server;
  EXPECT_FALSE(server.Running());
  EXPECT_FALSE(*server.Running(0));

  // Run forever, non-blocking.
  server.Run(false, 0, false);

  GZ_SLEEP_MS(500);

  EXPECT_TRUE(server.Running());
  EXPECT_TRUE(*server.Running(0));

  std::raise(SIGTERM);

  EXPECT_FALSE(server.Running());
  EXPECT_FALSE(*server.Running(0));
}

/////////////////////////////////////////////////
TEST_P(ServerFixture, ServerControlStop)
{
  // Test that the server correctly reacts to requests on /server_control
  // service with `stop` set to either false or true.

  sim::Server server;
  EXPECT_FALSE(server.Running());
  EXPECT_FALSE(*server.Running(0));

  // Run forever, non-blocking.
  server.Run(false, 0, false);

  GZ_SLEEP_MS(500);

  EXPECT_TRUE(server.Running());
  EXPECT_TRUE(*server.Running(0));

  transport::Node node;
  msgs::ServerControl req;
  msgs::Boolean res;
  bool result{false};
  bool executed{false};
  int sleep{0};
  int maxSleep{30};

  // first, call with stop = false; the server should keep running
  while (!executed && sleep < maxSleep)
  {
    gzdbg << "Requesting /server_control" << std::endl;
    executed = node.Request("/server_control", req, 100, res, result);
    sleep++;
  }
  EXPECT_TRUE(executed);
  EXPECT_TRUE(result);
  EXPECT_FALSE(res.data());

  GZ_SLEEP_MS(500);

  EXPECT_TRUE(server.Running());
  EXPECT_TRUE(*server.Running(0));

  // now call with stop = true; the server should stop
  req.set_stop(true);

  gzdbg << "Requesting /server_control" << std::endl;
  executed = node.Request("/server_control", req, 100, res, result);

  EXPECT_TRUE(executed);
  EXPECT_TRUE(result);
  EXPECT_TRUE(res.data());

  GZ_SLEEP_MS(500);

  EXPECT_FALSE(server.Running());
  EXPECT_FALSE(*server.Running(0));
}

/////////////////////////////////////////////////
TEST_P(ServerFixture, GZ_UTILS_TEST_DISABLED_ON_WIN32(AddSystemWhileRunning))
{
<<<<<<< HEAD
  gz::sim::ServerConfig serverConfig;
=======
  ServerConfig serverConfig;
>>>>>>> 216d5a51

  serverConfig.SetSdfFile(common::joinPaths(PROJECT_SOURCE_PATH,
      "test", "worlds", "shapes.sdf"));

  sim::Server server(serverConfig);
  EXPECT_FALSE(server.Running());
  EXPECT_FALSE(*server.Running(0));
  server.SetUpdatePeriod(1us);

  // Run the server to test whether we can add systems while system is running
  server.Run(false, 0, false);

  GZ_SLEEP_MS(500);

  EXPECT_TRUE(server.Running());
  EXPECT_TRUE(*server.Running(0));

  EXPECT_EQ(3u, *server.SystemCount());

  // Add system from plugin
  sim::SystemLoader systemLoader;
  sdf::Plugin sdfPlugin;
  sdfPlugin.SetName("gz::sim::MockSystem");
  sdfPlugin.SetFilename("MockSystem");
  auto mockSystemPlugin = systemLoader.LoadPlugin(sdfPlugin);
  ASSERT_TRUE(mockSystemPlugin.has_value());

  auto result = server.AddSystem(mockSystemPlugin.value());
  ASSERT_TRUE(result.has_value());
  EXPECT_FALSE(result.value());
  EXPECT_EQ(3u, *server.SystemCount());

  // Add system pointer
  auto mockSystem = std::make_shared<MockSystem>();
  result = server.AddSystem(mockSystem);
  ASSERT_TRUE(result.has_value());
  EXPECT_FALSE(result.value());
  EXPECT_EQ(3u, *server.SystemCount());

  // Stop the server
  std::raise(SIGTERM);

  EXPECT_FALSE(server.Running());
  EXPECT_FALSE(*server.Running(0));
}

/////////////////////////////////////////////////
TEST_P(ServerFixture, GZ_UTILS_TEST_DISABLED_ON_WIN32(AddSystemAfterLoad))
{
<<<<<<< HEAD
  gz::sim::ServerConfig serverConfig;
=======
  ServerConfig serverConfig;
>>>>>>> 216d5a51

  serverConfig.SetSdfFile(common::joinPaths(PROJECT_SOURCE_PATH,
      "test", "worlds", "shapes.sdf"));

  sim::Server server(serverConfig);
  EXPECT_FALSE(server.Running());
  EXPECT_FALSE(*server.Running(0));

  // Add system from plugin
  sim::SystemLoader systemLoader;
  sdf::Plugin sdfPlugin;
  sdfPlugin.SetName("gz::sim::MockSystem");
  sdfPlugin.SetFilename("MockSystem");
  auto mockSystemPlugin = systemLoader.LoadPlugin(sdfPlugin);
  ASSERT_TRUE(mockSystemPlugin.has_value());

  auto system = mockSystemPlugin.value()->QueryInterface<sim::System>();
  EXPECT_NE(system, nullptr);
  auto mockSystem = dynamic_cast<sim::MockSystem*>(system);
  ASSERT_NE(mockSystem, nullptr);

  EXPECT_EQ(3u, *server.SystemCount());
  EXPECT_EQ(0u, mockSystem->configureCallCount);

  EXPECT_TRUE(*server.AddSystem(mockSystemPlugin.value()));

  EXPECT_EQ(4u, *server.SystemCount());
  EXPECT_EQ(1u, mockSystem->configureCallCount);

  // Add system pointer
  auto mockSystemLocal = std::make_shared<MockSystem>();
  EXPECT_EQ(0u, mockSystemLocal->configureCallCount);

  EXPECT_TRUE(server.AddSystem(mockSystemLocal));
  EXPECT_EQ(5u, *server.SystemCount());
  EXPECT_EQ(1u, mockSystemLocal->configureCallCount);

  // Check that update callbacks are called
  server.SetUpdatePeriod(1us);
  EXPECT_EQ(0u, mockSystem->preUpdateCallCount);
  EXPECT_EQ(0u, mockSystem->updateCallCount);
  EXPECT_EQ(0u, mockSystem->postUpdateCallCount);
  EXPECT_EQ(0u, mockSystemLocal->preUpdateCallCount);
  EXPECT_EQ(0u, mockSystemLocal->updateCallCount);
  EXPECT_EQ(0u, mockSystemLocal->postUpdateCallCount);
  server.Run(true, 1, false);
  EXPECT_EQ(1u, mockSystem->preUpdateCallCount);
  EXPECT_EQ(1u, mockSystem->updateCallCount);
  EXPECT_EQ(1u, mockSystem->postUpdateCallCount);
  EXPECT_EQ(1u, mockSystemLocal->preUpdateCallCount);
  EXPECT_EQ(1u, mockSystemLocal->updateCallCount);
  EXPECT_EQ(1u, mockSystemLocal->postUpdateCallCount);

  // Add to inexistent world
  auto result = server.AddSystem(mockSystemPlugin.value(), 100);
  EXPECT_FALSE(result.has_value());

  result = server.AddSystem(mockSystemLocal, 100);
  EXPECT_FALSE(result.has_value());
}

/////////////////////////////////////////////////
TEST_P(ServerFixture, Seed)
{
<<<<<<< HEAD
  gz::sim::ServerConfig serverConfig;
=======
  ServerConfig serverConfig;
>>>>>>> 216d5a51
  EXPECT_EQ(0u, serverConfig.Seed());
  unsigned int mySeed = 12345u;
  serverConfig.SetSeed(mySeed);
  EXPECT_EQ(mySeed, serverConfig.Seed());
<<<<<<< HEAD
  EXPECT_EQ(mySeed, gz::math::Rand::Seed());
=======
  EXPECT_EQ(mySeed, math::Rand::Seed());
>>>>>>> 216d5a51
}

/////////////////////////////////////////////////
TEST_P(ServerFixture, GZ_UTILS_TEST_DISABLED_ON_WIN32(ResourcePath))
{
<<<<<<< HEAD
  gz::common::setenv("GZ_SIM_RESOURCE_PATH",
=======
  common::setenv("IGN_GAZEBO_RESOURCE_PATH",
>>>>>>> 216d5a51
      (common::joinPaths(PROJECT_SOURCE_PATH, "test", "worlds:") +
       common::joinPaths(PROJECT_SOURCE_PATH,
           "test", "worlds", "models")).c_str());

  ServerConfig serverConfig;
  serverConfig.SetSdfFile("resource_paths.sdf");
  sim::Server server(serverConfig);

  test::Relay testSystem;
  unsigned int preUpdates{0};
  testSystem.OnPreUpdate(
    [&preUpdates](const sim::UpdateInfo &,
    sim::EntityComponentManager &_ecm)
    {
      // Create AABB so it is populated
      unsigned int eachCount{0};
      _ecm.Each<components::Model>(
        [&](const Entity &_entity, components::Model *) -> bool
        {
          auto bboxComp = _ecm.Component<components::AxisAlignedBox>(_entity);
          EXPECT_EQ(bboxComp, nullptr);
          _ecm.CreateComponent(_entity, components::AxisAlignedBox());
          eachCount++;
          return true;
        });
      EXPECT_EQ(1u, eachCount);
      preUpdates++;
    });

  unsigned int postUpdates{0};
  testSystem.OnPostUpdate([&postUpdates](const sim::UpdateInfo &,
    const sim::EntityComponentManager &_ecm)
    {
      // Check geometry components
      unsigned int eachCount{0};
      _ecm.Each<components::Geometry>(
        [&eachCount](const Entity &, const components::Geometry *_geom)
        -> bool
        {
          auto mesh = _geom->Data().MeshShape();

          // ASSERT would fail at compile with
          // "void value not ignored as it ought to be"
          EXPECT_NE(nullptr, mesh);

          if (mesh)
          {
            EXPECT_EQ("model://scheme_resource_uri/meshes/box.dae",
                mesh->Uri());
          }

          eachCount++;
          return true;
        });
      EXPECT_EQ(2u, eachCount);

      // Check physics system loaded meshes and got their BB correct
      eachCount = 0;
      _ecm.Each<components::AxisAlignedBox>(
<<<<<<< HEAD
        [&](const gz::sim::Entity &,
=======
        [&](const Entity &,
>>>>>>> 216d5a51
            const components::AxisAlignedBox *_box)->bool
        {
          auto box = _box->Data();
          EXPECT_EQ(box, math::AxisAlignedBox(-0.4, -0.4, 0.6, 0.4, 0.4, 1.4));
          eachCount++;
          return true;
        });
      EXPECT_EQ(1u, eachCount);

      postUpdates++;
    });
  server.AddSystem(testSystem.systemPtr);

  EXPECT_FALSE(*server.Running(0));

  EXPECT_TRUE(server.Run(true /*blocking*/, 1, false /*paused*/));
  EXPECT_EQ(1u, preUpdates);
  EXPECT_EQ(1u, postUpdates);

  EXPECT_EQ(7u, *server.EntityCount());
  EXPECT_TRUE(server.HasEntity("scheme_resource_uri"));
  EXPECT_TRUE(server.HasEntity("the_link"));
  EXPECT_TRUE(server.HasEntity("the_visual"));
}

/////////////////////////////////////////////////
TEST_P(ServerFixture, GetResourcePaths)
{
<<<<<<< HEAD
  gz::common::setenv("GZ_SIM_RESOURCE_PATH",
=======
  common::setenv("IGN_GAZEBO_RESOURCE_PATH",
>>>>>>> 216d5a51
      std::string("/tmp/some/path") +
      common::SystemPaths::Delimiter() +
      std::string("/home/user/another_path"));

  ServerConfig serverConfig;
  sim::Server server(serverConfig);

  EXPECT_FALSE(*server.Running(0));

  transport::Node node;
  msgs::StringMsg_V res;
  bool result{false};
  bool executed{false};
  int sleep{0};
  int maxSleep{30};
  while (!executed && sleep < maxSleep)
  {
    gzdbg << "Requesting /gazebo/resource_paths/get" << std::endl;
    executed = node.Request("/gazebo/resource_paths/get", 100, res, result);
    sleep++;
  }
  EXPECT_TRUE(executed);
  EXPECT_TRUE(result);
  EXPECT_EQ(2, res.data_size());
  EXPECT_EQ("/tmp/some/path", res.data(0));
  EXPECT_EQ("/home/user/another_path", res.data(1));
}

/////////////////////////////////////////////////
TEST_P(ServerFixture, AddResourcePaths)
{
<<<<<<< HEAD
  gz::common::setenv("GZ_SIM_RESOURCE_PATH",
      std::string("/tmp/some/path") +
      common::SystemPaths::Delimiter() +
      std::string("/home/user/another_path"));
  gz::common::setenv("SDF_PATH", "");
  gz::common::setenv("GZ_FILE_PATH", "");
=======
  common::setenv("IGN_GAZEBO_RESOURCE_PATH",
      std::string("/tmp/some/path") +
      common::SystemPaths::Delimiter() +
      std::string("/home/user/another_path"));
  common::setenv("SDF_PATH", "");
  common::setenv("IGN_FILE_PATH", "");
>>>>>>> 216d5a51

  ServerConfig serverConfig;
  sim::Server server(serverConfig);

  EXPECT_FALSE(*server.Running(0));

  transport::Node node;

  // Subscribe to path updates
  bool receivedMsg{false};
  auto resourceCb = std::function<void(const msgs::StringMsg_V &)>(
      [&receivedMsg](const auto &_msg)
      {
        receivedMsg = true;
        EXPECT_EQ(5, _msg.data_size());
        EXPECT_EQ("/tmp/some/path", _msg.data(0));
        EXPECT_EQ("/home/user/another_path", _msg.data(1));
        EXPECT_EQ("/tmp/new_path", _msg.data(2));
        EXPECT_EQ("/tmp/more", _msg.data(3));
        EXPECT_EQ("/tmp/even_more", _msg.data(4));
      });
  node.Subscribe("/gazebo/resource_paths", resourceCb);

  // Add path
  msgs::StringMsg_V req;
  req.add_data("/tmp/new_path");
  req.add_data(std::string("/tmp/more") +
               common::SystemPaths::Delimiter() +
               std::string("/tmp/even_more"));
  req.add_data("/tmp/some/path");
  bool executed = node.Request("/gazebo/resource_paths/add", req);
  EXPECT_TRUE(executed);

  int sleep{0};
  int maxSleep{30};
  while (!receivedMsg && sleep < maxSleep)
  {
    GZ_SLEEP_MS(50);
    sleep++;
  }
  EXPECT_TRUE(receivedMsg);

  // Check environment variables
  for (auto env : {"GZ_SIM_RESOURCE_PATH", "SDF_PATH", "GZ_FILE_PATH"})
  {
    char *pathCStr = std::getenv(env);

    auto paths = common::Split(pathCStr, common::SystemPaths::Delimiter());
    paths.erase(std::remove_if(paths.begin(), paths.end(),
        [](std::string const &_path)
        {
          return _path.empty();
        }),
        paths.end());

    EXPECT_EQ(5u, paths.size());
    EXPECT_EQ("/tmp/some/path", paths[0]);
    EXPECT_EQ("/home/user/another_path", paths[1]);
    EXPECT_EQ("/tmp/new_path", paths[2]);
    EXPECT_EQ("/tmp/more", paths[3]);
    EXPECT_EQ("/tmp/even_more", paths[4]);
  }
}

/////////////////////////////////////////////////
TEST_P(ServerFixture, ResolveResourcePaths)
{
<<<<<<< HEAD
  common::setenv("GZ_SIM_RESOURCE_PATH", "");
  common::setenv("SDF_PATH", "");
  common::setenv("GZ_FILE_PATH", "");
=======
  common::setenv("IGN_GAZEBO_RESOURCE_PATH", "");
  common::setenv("SDF_PATH", "");
  common::setenv("IGN_FILE_PATH", "");
>>>>>>> 216d5a51

  ServerConfig serverConfig;
  Server server(serverConfig);

  EXPECT_FALSE(*server.Running(0));

  auto test = std::function<void(const std::string _uri,
      const std::string &_expected, bool _found)>(
        [&](const std::string &_uri, const std::string &_expected, bool _found)
        {
          transport::Node node;
          msgs::StringMsg req, res;
          bool result{false};
          bool executed{false};
          int sleep{0};
          int maxSleep{30};

          req.set_data(_uri);
          while (!executed && sleep < maxSleep)
          {
            gzdbg << "Requesting /gazebo/resource_paths/resolve" << std::endl;
            executed = node.Request("/gazebo/resource_paths/resolve", req, 100,
                res, result);
            sleep++;
          }
          EXPECT_TRUE(executed);
          EXPECT_EQ(_found, result);
          EXPECT_EQ(_expected, res.data()) << "Expected[" << _expected
            << "] Received[" << res.data() << "]";
        });

  // Make sure the resource path is clear
<<<<<<< HEAD
  common::setenv("GZ_SIM_RESOURCE_PATH", "");
=======
  common::setenv("IGN_GAZEBO_RESOURCE_PATH", "");
>>>>>>> 216d5a51

  // A valid path should be returned as an absolute path
  test(PROJECT_SOURCE_PATH, common::absPath(PROJECT_SOURCE_PATH), true);

  // An absolute path, with the file:// prefix, should return the absolute path
  test(std::string("file://") +
      PROJECT_SOURCE_PATH, PROJECT_SOURCE_PATH, true);

  // A non-absolute path with no RESOURCE_PATH should not find the resource
  test(common::joinPaths("test", "worlds", "plugins.sdf"), "", false);

  // Try again, this time with a RESOURCE_PATH
  common::setenv("GZ_SIM_RESOURCE_PATH", PROJECT_SOURCE_PATH);
  test(common::joinPaths("test", "worlds", "plugins.sdf"),
      common::joinPaths(PROJECT_SOURCE_PATH, "test", "worlds", "plugins.sdf"),
      true);
  // With the file:// prefix should also work
  test(std::string("file://") +
      common::joinPaths("test", "worlds", "plugins.sdf"),
      common::joinPaths(PROJECT_SOURCE_PATH, "test", "worlds", "plugins.sdf"),
      true);

  // The model:// URI should not resolve
  test("model://include_nested/model.sdf", "", false);
<<<<<<< HEAD
  common::setenv("GZ_SIM_RESOURCE_PATH",
=======
  common::setenv("IGN_GAZEBO_RESOURCE_PATH",
>>>>>>> 216d5a51
      common::joinPaths(PROJECT_SOURCE_PATH, "test", "worlds", "models"));
  // The model:// URI should now resolve because the RESOURCE_PATH has been
  // updated.
  test("model://include_nested/model.sdf",
      common::joinPaths(PROJECT_SOURCE_PATH, "test", "worlds", "models",
        "include_nested", "model.sdf"), true);
}

/////////////////////////////////////////////////
TEST_P(ServerFixture, Stop)
{
  // Start server
  ServerConfig serverConfig;
  serverConfig.SetUpdateRate(10000);
  serverConfig.SetSdfFile(common::joinPaths((PROJECT_SOURCE_PATH),
      "test", "worlds", "shapes.sdf"));

  sim::Server server(serverConfig);

  std::mutex testMutex;
  std::condition_variable testCv;
  test::Relay testSystem;
  unsigned int preUpdates{0};
  testSystem.OnPreUpdate(
    [&](const sim::UpdateInfo &,
    sim::EntityComponentManager &)
    {
      std::scoped_lock localLock(testMutex);
      ++preUpdates;
      testCv.notify_one();
      return true;
    });

  server.AddSystem(testSystem.systemPtr);
  // The simulation runner should not be running.
  EXPECT_FALSE(*server.Running(0));
  EXPECT_FALSE(server.Running());

  // Run the server.
  std::unique_lock<std::mutex> testLock(testMutex);
  EXPECT_TRUE(server.Run(false, 0, false));
  EXPECT_TRUE(server.Running());
  testCv.wait(testLock, [&]() -> bool {return preUpdates > 0;});
  EXPECT_TRUE(*server.Running(0));

  // Stop the server
  server.Stop();
  EXPECT_FALSE(*server.Running(0));
  EXPECT_FALSE(server.Running());
}

// Run multiple times. We want to make sure that static globals don't cause
// problems.
INSTANTIATE_TEST_SUITE_P(ServerRepeat, ServerFixture, ::testing::Range(1, 2));<|MERGE_RESOLUTION|>--- conflicted
+++ resolved
@@ -54,11 +54,7 @@
 // See https://github.com/gazebosim/gz-sim/issues/1175
 TEST_P(ServerFixture, GZ_UTILS_TEST_DISABLED_ON_WIN32(DefaultServerConfig))
 {
-<<<<<<< HEAD
-  gz::sim::ServerConfig serverConfig;
-=======
-  ServerConfig serverConfig;
->>>>>>> 216d5a51
+  ServerConfig serverConfig;
   EXPECT_TRUE(serverConfig.SdfFile().empty());
   EXPECT_TRUE(serverConfig.SdfString().empty());
   EXPECT_FALSE(serverConfig.UpdateRate());
@@ -111,16 +107,12 @@
   pluginInfo.SetEntityName("an_entity");
   pluginInfo.SetEntityType("model");
 
-<<<<<<< HEAD
   sdf::Plugin sdfPlugin;
   sdfPlugin.SetFilename("filename");
   sdfPlugin.SetName("interface");
   pluginInfo.SetPlugin(sdfPlugin);
 
-  gz::sim::ServerConfig serverConfig;
-=======
-  ServerConfig serverConfig;
->>>>>>> 216d5a51
+  ServerConfig serverConfig;
   serverConfig.AddPlugin(pluginInfo);
 
   const std::list<ServerConfig::PluginInfo> &plugins = serverConfig.Plugins();
@@ -360,11 +352,7 @@
 /////////////////////////////////////////////////
 TEST_P(ServerFixture, GZ_UTILS_TEST_DISABLED_ON_WIN32(SdfServerConfig))
 {
-<<<<<<< HEAD
-  gz::sim::ServerConfig serverConfig;
-=======
-  ServerConfig serverConfig;
->>>>>>> 216d5a51
+  ServerConfig serverConfig;
 
   serverConfig.SetSdfString(TestWorldSansPhysics::World());
   EXPECT_TRUE(serverConfig.SdfFile().empty());
@@ -509,11 +497,7 @@
 /////////////////////////////////////////////////
 TEST_P(ServerFixture, SdfStringServerConfig)
 {
-<<<<<<< HEAD
-  gz::sim::ServerConfig serverConfig;
-=======
-  ServerConfig serverConfig;
->>>>>>> 216d5a51
+  ServerConfig serverConfig;
 
   serverConfig.SetSdfFile(common::joinPaths(PROJECT_SOURCE_PATH,
       "test", "worlds", "shapes.sdf"));
@@ -732,11 +716,7 @@
 /////////////////////////////////////////////////
 TEST_P(ServerFixture, RunNonBlockingMultiple)
 {
-<<<<<<< HEAD
-  gz::sim::ServerConfig serverConfig;
-=======
-  ServerConfig serverConfig;
->>>>>>> 216d5a51
+  ServerConfig serverConfig;
   serverConfig.SetSdfString(TestWorldSansPhysics::World());
   sim::Server server(serverConfig);
 
@@ -837,11 +817,7 @@
 /////////////////////////////////////////////////
 TEST_P(ServerFixture, GZ_UTILS_TEST_DISABLED_ON_WIN32(AddSystemWhileRunning))
 {
-<<<<<<< HEAD
-  gz::sim::ServerConfig serverConfig;
-=======
-  ServerConfig serverConfig;
->>>>>>> 216d5a51
+  ServerConfig serverConfig;
 
   serverConfig.SetSdfFile(common::joinPaths(PROJECT_SOURCE_PATH,
       "test", "worlds", "shapes.sdf"));
@@ -891,11 +867,7 @@
 /////////////////////////////////////////////////
 TEST_P(ServerFixture, GZ_UTILS_TEST_DISABLED_ON_WIN32(AddSystemAfterLoad))
 {
-<<<<<<< HEAD
-  gz::sim::ServerConfig serverConfig;
-=======
-  ServerConfig serverConfig;
->>>>>>> 216d5a51
+  ServerConfig serverConfig;
 
   serverConfig.SetSdfFile(common::joinPaths(PROJECT_SOURCE_PATH,
       "test", "worlds", "shapes.sdf"));
@@ -960,30 +932,18 @@
 /////////////////////////////////////////////////
 TEST_P(ServerFixture, Seed)
 {
-<<<<<<< HEAD
-  gz::sim::ServerConfig serverConfig;
-=======
-  ServerConfig serverConfig;
->>>>>>> 216d5a51
+  ServerConfig serverConfig;
   EXPECT_EQ(0u, serverConfig.Seed());
   unsigned int mySeed = 12345u;
   serverConfig.SetSeed(mySeed);
   EXPECT_EQ(mySeed, serverConfig.Seed());
-<<<<<<< HEAD
-  EXPECT_EQ(mySeed, gz::math::Rand::Seed());
-=======
   EXPECT_EQ(mySeed, math::Rand::Seed());
->>>>>>> 216d5a51
 }
 
 /////////////////////////////////////////////////
 TEST_P(ServerFixture, GZ_UTILS_TEST_DISABLED_ON_WIN32(ResourcePath))
 {
-<<<<<<< HEAD
-  gz::common::setenv("GZ_SIM_RESOURCE_PATH",
-=======
-  common::setenv("IGN_GAZEBO_RESOURCE_PATH",
->>>>>>> 216d5a51
+  common::setenv("GZ_SIM_RESOURCE_PATH",
       (common::joinPaths(PROJECT_SOURCE_PATH, "test", "worlds:") +
        common::joinPaths(PROJECT_SOURCE_PATH,
            "test", "worlds", "models")).c_str());
@@ -1043,11 +1003,7 @@
       // Check physics system loaded meshes and got their BB correct
       eachCount = 0;
       _ecm.Each<components::AxisAlignedBox>(
-<<<<<<< HEAD
-        [&](const gz::sim::Entity &,
-=======
         [&](const Entity &,
->>>>>>> 216d5a51
             const components::AxisAlignedBox *_box)->bool
         {
           auto box = _box->Data();
@@ -1076,11 +1032,7 @@
 /////////////////////////////////////////////////
 TEST_P(ServerFixture, GetResourcePaths)
 {
-<<<<<<< HEAD
-  gz::common::setenv("GZ_SIM_RESOURCE_PATH",
-=======
-  common::setenv("IGN_GAZEBO_RESOURCE_PATH",
->>>>>>> 216d5a51
+  common::setenv("GZ_SIM_RESOURCE_PATH",
       std::string("/tmp/some/path") +
       common::SystemPaths::Delimiter() +
       std::string("/home/user/another_path"));
@@ -1112,21 +1064,12 @@
 /////////////////////////////////////////////////
 TEST_P(ServerFixture, AddResourcePaths)
 {
-<<<<<<< HEAD
-  gz::common::setenv("GZ_SIM_RESOURCE_PATH",
-      std::string("/tmp/some/path") +
-      common::SystemPaths::Delimiter() +
-      std::string("/home/user/another_path"));
-  gz::common::setenv("SDF_PATH", "");
-  gz::common::setenv("GZ_FILE_PATH", "");
-=======
-  common::setenv("IGN_GAZEBO_RESOURCE_PATH",
+  common::setenv("GZ_SIM_RESOURCE_PATH",
       std::string("/tmp/some/path") +
       common::SystemPaths::Delimiter() +
       std::string("/home/user/another_path"));
   common::setenv("SDF_PATH", "");
-  common::setenv("IGN_FILE_PATH", "");
->>>>>>> 216d5a51
+  common::setenv("GZ_FILE_PATH", "");
 
   ServerConfig serverConfig;
   sim::Server server(serverConfig);
@@ -1194,15 +1137,9 @@
 /////////////////////////////////////////////////
 TEST_P(ServerFixture, ResolveResourcePaths)
 {
-<<<<<<< HEAD
   common::setenv("GZ_SIM_RESOURCE_PATH", "");
   common::setenv("SDF_PATH", "");
   common::setenv("GZ_FILE_PATH", "");
-=======
-  common::setenv("IGN_GAZEBO_RESOURCE_PATH", "");
-  common::setenv("SDF_PATH", "");
-  common::setenv("IGN_FILE_PATH", "");
->>>>>>> 216d5a51
 
   ServerConfig serverConfig;
   Server server(serverConfig);
@@ -1235,11 +1172,7 @@
         });
 
   // Make sure the resource path is clear
-<<<<<<< HEAD
   common::setenv("GZ_SIM_RESOURCE_PATH", "");
-=======
-  common::setenv("IGN_GAZEBO_RESOURCE_PATH", "");
->>>>>>> 216d5a51
 
   // A valid path should be returned as an absolute path
   test(PROJECT_SOURCE_PATH, common::absPath(PROJECT_SOURCE_PATH), true);
@@ -1264,11 +1197,7 @@
 
   // The model:// URI should not resolve
   test("model://include_nested/model.sdf", "", false);
-<<<<<<< HEAD
   common::setenv("GZ_SIM_RESOURCE_PATH",
-=======
-  common::setenv("IGN_GAZEBO_RESOURCE_PATH",
->>>>>>> 216d5a51
       common::joinPaths(PROJECT_SOURCE_PATH, "test", "worlds", "models"));
   // The model:// URI should now resolve because the RESOURCE_PATH has been
   // updated.
