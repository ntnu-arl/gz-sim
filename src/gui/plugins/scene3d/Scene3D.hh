/*
 * Copyright (C) 2019 Open Source Robotics Foundation
 *
 * Licensed under the Apache License, Version 2.0 (the "License");
 * you may not use this file except in compliance with the License.
 * You may obtain a copy of the License at
 *
 *     http://www.apache.org/licenses/LICENSE-2.0
 *
 * Unless required by applicable law or agreed to in writing, software
 * distributed under the License is distributed on an "AS IS" BASIS,
 * WITHOUT WARRANTIES OR CONDITIONS OF ANY KIND, either express or implied.
 * See the License for the specific language governing permissions and
 * limitations under the License.
 *
*/

#ifndef IGNITION_GAZEBO_GUI_SCENE3D_HH_
#define IGNITION_GAZEBO_GUI_SCENE3D_HH_

#include <ignition/msgs/boolean.pb.h>
#include <ignition/msgs/stringmsg.pb.h>
#include <ignition/msgs/vector3d.pb.h>
#include <ignition/msgs/video_record.pb.h>

#include <string>
#include <memory>
#include <mutex>

#include <ignition/math/Color.hh>
#include <ignition/math/Pose3.hh>
#include <ignition/math/Vector2.hh>
#include <ignition/math/Vector3.hh>

#include <ignition/common/MouseEvent.hh>
#include <ignition/common/KeyEvent.hh>

#include <ignition/rendering/Camera.hh>

#include <ignition/gazebo/gui/GuiSystem.hh>

#include "ignition/gui/qt.h"


namespace ignition
{
namespace gazebo
{
// Inline bracket to help doxygen filtering.
inline namespace IGNITION_GAZEBO_VERSION_NAMESPACE {
  class IgnRendererPrivate;
  class RenderWindowItemPrivate;
  class Scene3DPrivate;
  class RenderUtil;

  /// \brief Creates a new ignition rendering scene or adds a user-camera to an
  /// existing scene. It is possible to orbit the camera around the scene with
  /// the mouse. Use other plugins to manage objects in the scene.
  ///
  /// ## Configuration
  ///
  /// * \<engine\> : Optional render engine name, defaults to 'ogre'.
  /// * \<scene\> : Optional scene name, defaults to 'scene'. The plugin will
  ///               create a scene with this name if there isn't one yet. If
  ///               there is already one, a new camera is added to it.
  /// * \<ambient_light\> : Optional color for ambient light, defaults to
  ///                       (0.3, 0.3, 0.3, 1.0)
  /// * \<background_color\> : Optional background color, defaults to
  ///                          (0.3, 0.3, 0.3, 1.0)
  /// * \<camera_pose\> : Optional starting pose for the camera, defaults to
  ///                     (0, 0, 5, 0, 0, 0)
  /// * \<camera_follow\> :
  ///     * \<p_gain\>    : Camera follow movement p gain.
  ///     * \<target\>    : Target to follow.
  class Scene3D : public ignition::gazebo::GuiSystem
  {
    Q_OBJECT

    /// \brief Constructor
    public: Scene3D();

    /// \brief Destructor
    public: ~Scene3D() override;

    // Documentation inherited
    public: void LoadConfig(const tinyxml2::XMLElement *_pluginElem) override;

    // Documentation inherited
    public: void Update(const UpdateInfo &_info,
        EntityComponentManager &_ecm) override;

    /// \brief Callback when receives a drop event.
    /// \param[in] _drop Dropped string.
    /// \param[in] _mouseX x coordinate of mouse position.
    /// \param[in] _mouseY y coordinate of mouse position.
    public slots: void OnDropped(const QString &_drop,
        int _mouseX, int _mouseY);

    // Documentation inherited
    protected: bool eventFilter(QObject *_obj, QEvent *_event) override;

    /// \brief Callback for a transform mode request
    /// \param[in] _msg Request message to set a new transform mode
    /// \param[in] _res Response data
    /// \return True if the request is received
    private: bool OnTransformMode(const msgs::StringMsg &_msg,
        msgs::Boolean &_res);

    /// \brief Callback for a record video request
    /// \param[in] _msg Request message to enable/disable video recording.
    /// \param[in] _res Response data
    /// \return True if the request is received
    private: bool OnRecordVideo(const msgs::VideoRecord &_msg,
        msgs::Boolean &_res);

    /// \brief Callback for a move to request
    /// \param[in] _msg Request message to set the target to move to.
    /// \param[in] _res Response data
    /// \return True if the request is received
    private: bool OnMoveTo(const msgs::StringMsg &_msg,
        msgs::Boolean &_res);

    /// \brief Callback for a follow request
    /// \param[in] _msg Request message to set the target to follow.
    /// \param[in] _res Response data
    /// \return True if the request is received
    private: bool OnFollow(const msgs::StringMsg &_msg,
        msgs::Boolean &_res);

    /// \brief Callback for a view angle request
    /// \param[in] _msg Request message to set the camera to.
    /// \param[in] _res Response data
    /// \return True if the request is received
    private: bool OnViewAngle(const msgs::Vector3d &_msg,
        msgs::Boolean &_res);

    /// \internal
    /// \brief Pointer to private data.
    private: std::unique_ptr<Scene3DPrivate> dataPtr;
  };

  /// \brief Ign-rendering renderer.
  /// All ign-rendering calls should be performed inside this class as it makes
  /// sure that opengl calls in the underlying render engine do not interfere
  /// with QtQuick's opengl render operations. The main Render function will
  /// render to an offscreen texture and notify via signal and slots when it's
  /// ready to be displayed.
  class IgnRenderer : public QObject
  {
    Q_OBJECT

    ///  \brief Constructor
    public: IgnRenderer();

    ///  \brief Destructor
    public: ~IgnRenderer() override;

    ///  \brief Main render function
    public: void Render();

    /// \brief Initialize the render engine
    public: void Initialize();

    /// \brief Destroy camera associated with this renderer
    public: void Destroy();

    /// \brief Set the renderer
    public: class RenderUtil *RenderUtil() const;

    /// \brief Set the transform mode
    /// \param[in] _mode New transform mode to set to
    public: void SetTransformMode(const std::string &_mode);

    /// \brief Set whether to record video
    /// \param[in] _record True to start video recording, false to stop.
    /// \param[in] _format Video encoding format: "mp4", "ogv"
    /// \param[in] _savePath Path to save the recorded video.
    public: void SetRecordVideo(bool _record, const std::string &_format,
        const std::string &_savePath);

    /// \brief Move the user camera to move to the speficied target
    /// \param[in] _target Target to move the camera to
    public: void SetMoveTo(const std::string &_target);

    /// \brief Move the user camera to follow the speficied target
    /// \param[in] _target Target to follow
    /// \param[in] _waitForTarget True to continuously look for the target
    /// to follow. A typical use case is when following a target that is not
    ///  present on startup but spawned later into simulation
    public: void SetFollowTarget(const std::string &_target,
        bool _waitForTarget = false);

    /// \brief Set the viewing angle of the camera
    /// \param[in] _direction The pose to assume relative to the entit(y/ies).
    /// (0, 0, 0) indicates to return the camera back to the home pose
    /// originally loaded in from the sdf
    public: void SetViewAngle(const math::Vector3d &_direction);

    /// \brief Set the p gain for the camera follow movement
    /// \param[in] _gain Camera follow p gain.
    public: void SetFollowPGain(double _gain);

    /// \brief True to set the camera to follow the target in world frame,
    /// false to follow in target's local frame
    /// \param[in] _gain Camera follow p gain.
    public: void SetFollowWorldFrame(bool _worldFrame);

    /// \brief Set the camera follow offset position
    /// \param[in] _offset Camera follow offset position.
    public: void SetFollowOffset(const math::Vector3d &_offset);

    /// \brief Get the target which the user camera is following
    /// \return Target being followed
    public: std::string FollowTarget() const;

    /// \brief Get whether the camera is following the entity in world frame.
    /// \return True if follow mode is in world frame, false if local frame
    public: bool FollowWorldFrame() const;

    /// \brief Get the camera follow offset position
    /// \return Camera follow offset position.
    public: math::Vector3d FollowOffset() const;

    /// \brief Set the initial user camera pose
    /// \param[in] _pose Pose to set the camera to
    public: void SetInitCameraPose(const math::Pose3d &_pose);

    /// \brief New mouse event triggered
    /// \param[in] _e New mouse event
    /// \param[in] _drag Mouse move distance
    public: void NewMouseEvent(const common::MouseEvent &_e,
        const math::Vector2d &_drag = math::Vector2d::Zero);

    /// \brief Handle key press event for snapping
    /// \param[in] _e The key event to process.
    public: void HandleKeyPress(QKeyEvent *_e);

    /// \brief Handle key release event for snapping
    /// \param[in] _e The key event to process.
    public: void HandleKeyRelease(QKeyEvent *_e);

<<<<<<< HEAD
    /// \brief Process a node's selection
    /// \param[in] _node The node to be selected. Null to deselect all entities.
    public: void UpdateSelectedEntity(const rendering::NodePtr &_node);

    /// \brief Deselect all entities.
    /// \param[in] _sendEvent True to notify other widgets. This should be true
    /// when the deselection is initiated from this plugin.
    public: void DeselectAllEntities(bool _sendEvent);

=======
>>>>>>> c66b4671
    /// \brief Snaps a point at intervals of a fixed distance. Currently used
    /// to give a snapping behavior when moving models with a mouse.
    /// \param[in] _point Input point to snap.
    /// \param[in] _interval Fixed distance interval at which the point is
    /// snapped.
    /// \param[in] _sensitivity Sensitivity of a point snapping, in terms of a
    /// percentage of the interval.
    public: void SnapPoint(
                math::Vector3d &_point,
                double _interval = 1.0, double _sensitivity = 0.4) const;

<<<<<<< HEAD
=======
    /// \brief Request entity selection. This queues the selection to be handled
    /// later in the render thread.
    /// \param[in] _selectedEntity Entity to be selected, or `kNullEntity`.
    /// \param[in] _deselectAll True if all entities should be deselected.
    /// \param[in] _sendEvent True to emit an event to other widgets.
    public: void RequestSelectionChange(Entity _selectedEntity,
        bool _deselectAll, bool _sendEvent);

>>>>>>> c66b4671
    /// \brief Snaps a value at intervals of a fixed distance. Currently used
    /// to give a snapping behavior when moving models with a mouse.
    /// \param[in] _coord Input coordinate point.
    /// \param[in] _interval Fixed distance interval at which the point is
    /// snapped.
    /// \param[in] _sensitivity Sensitivity of a point snapping, in terms of a
    /// percentage of the interval.
    /// \return Snapped coordinate point.
    private: double SnapValue(
                 double _coord, double _interval, double _sensitivity) const;

    /// \brief Constraints the passed in axis to the currently selected axes.
    /// \param[in] _axis The axis to constrain.
    private: void XYZConstraint(math::Vector3d &_axis);

    /// \brief Handle mouse events
    private: void HandleMouseEvent();

    /// \brief Handle mouse event for context menu
    private: void HandleMouseContextMenu();

    /// \brief Handle mouse event for view control
    private: void HandleMouseViewControl();

    /// \brief Handle mouse event for transform control
    private: void HandleMouseTransformControl();

    /// \brief Handle entity selection requests
    private: void HandleEntitySelection();

    /// \brief Retrieve the first point on a surface in the 3D scene hit by a
    /// ray cast from the given 2D screen coordinates.
    /// \param[in] _screenPos 2D coordinates on the screen, in pixels.
    /// \return 3D coordinates of a point in the 3D scene.
    public: math::Vector3d ScreenToScene(const math::Vector2i &_screenPos)
        const;

    /// \brief Callback when a move to animation is complete
    private: void OnMoveToComplete();

    /// \brief Callback when a view angle animation is complete
    private: void OnViewAngleComplete();

<<<<<<< HEAD
=======
    /// \brief Process a node's selection
    /// \param[in] _node The node to be selected.
    /// \param[in] _sendEvent True to notify other widgets. This should be true
    /// when the selection is initiated from this plugin.
    private: void UpdateSelectedEntity(const rendering::NodePtr &_node,
        bool _sendEvent);

    /// \brief Deselect all entities.
    /// \param[in] _sendEvent True to notify other widgets. This should be true
    /// when the deselection is initiated from this plugin.
    private: void DeselectAllEntities(bool _sendEvent);

>>>>>>> c66b4671
    /// \brief Signal fired when context menu event is triggered
    signals: void ContextMenuRequested(QString _entity);

    /// \brief When fired, the follow target changed. May not be fired for
    /// every target change.
    /// \param[in] _target Target to follow
    /// \param[in] _waitForTarget True to continuously look for the target
    signals: void FollowTargetChanged(const std::string &_target,
        bool _waitForTarget);

    /// \brief Render texture id
    public: GLuint textureId = 0u;

    /// \brief Initial Camera pose
    public: math::Pose3d cameraPose = math::Pose3d(0, 0, 2, 0, 0.4, 0);

    /// \brief Name of the world
    public: std::string worldName;

    /// \brief True if engine has been initialized;
    public: bool initialized = false;

    /// \brief Render texture size
    public: QSize textureSize = QSize(1024, 1024);

    /// \brief Flag to indicate texture size has changed.
    public: bool textureDirty = false;

    /// \internal
    /// \brief Pointer to private data.
    private: std::unique_ptr<IgnRendererPrivate> dataPtr;
  };

  /// \brief Rendering thread
  class RenderThread : public QThread
  {
    Q_OBJECT

    /// \brief Constructor
    public: RenderThread();

    /// \brief Render the next frame
    public slots: void RenderNext();

    /// \brief Shutdown the thread and the render engine
    public slots: void ShutDown();

    /// \brief Slot called to update render texture size
    public slots: void SizeChanged();

    /// \brief Signal to indicate that a frame has been rendered and ready
    /// to be displayed
    /// \param[in] _id GLuid of the opengl texture
    /// \param[in] _size Size of the texture
    signals: void TextureReady(int _id, const QSize &_size);

    /// \brief Offscreen surface to render to
    public: QOffscreenSurface *surface = nullptr;

    /// \brief OpenGL context to be passed to the render engine
    public: QOpenGLContext *context = nullptr;

    /// \brief Ign-rendering renderer
    public: IgnRenderer ignRenderer;
  };


  /// \brief A QQUickItem that manages the render window
  class RenderWindowItem : public QQuickItem
  {
    Q_OBJECT

    /// \brief Constructor
    /// \param[in] _parent Parent item
    public: explicit RenderWindowItem(QQuickItem *_parent = nullptr);

    /// \brief Destructor
    public: ~RenderWindowItem() override;

    /// \brief Set the renderer
    public: class RenderUtil *RenderUtil() const;

    /// \brief Set the initial user camera pose
    /// \param[in] _pose Pose to set the camera to
    public: void SetCameraPose(const math::Pose3d &_pose);

    /// \brief Set the initial user camera pose
    /// \param[in] _pose Pose to set the camera to
    public: void SetInitCameraPose(const math::Pose3d &_pose);

    /// \brief Set the transform mode
    /// \param[in] _mode New transform mode to set to
    public: void SetTransformMode(const std::string &_mode);

    /// \brief Set whether to record video
    /// \param[in] _record True to start video recording, false to stop.
    /// \param[in] _format Video encoding format: "mp4", "ogv"
    /// \param[in] _savePath Path to save the recorded video.
    public: void SetRecordVideo(bool _record, const std::string &_format,
        const std::string &_savePath);

    /// \brief Move the user camera to move to the specified target
    /// \param[in] _target Target to move the camera to
    public: void SetMoveTo(const std::string &_target);

    /// \brief Move the user camera to follow the specified target
    /// \param[in] _target Target to follow
    /// \param[in] _waitForTarget True to continuously look for the target
    /// to follow. A typical use case is follow a target that is not present
    /// on startup but spawned later into simulation
    public Q_SLOTS: void SetFollowTarget(const std::string &_target,
        bool _waitForTarget = false);

    /// \brief Set the viewing angle of the camera
    /// \param[in] _direction The pose to assume relative to the entit(y/ies).
    /// (0, 0, 0) indicates to return the camera back to the home pose
    /// originally loaded in from the sdf
    public: void SetViewAngle(const math::Vector3d &_direction);

    /// \brief Set the p gain for the camera follow movement
    /// \param[in] _gain Camera follow p gain.
    public: void SetFollowPGain(double _gain);

    /// \brief True to set the camera to follow the target in world frame,
    /// false to follow in target's local frame
    /// \param[in] _gain Camera follow p gain.
    public: void SetFollowWorldFrame(bool _worldFrame);

    /// \brief Set the camera follow offset position
    /// \param[in] _offset Camera follow offset position.
    public: void SetFollowOffset(const math::Vector3d &_offset);

    /// \brief Set the world name
    /// \param[in] _name Name of the world to set to.
    public: void SetWorldName(const std::string &_name);

    /// \brief An update function to apply the rules of selection to the
    /// passed in node. The rules are as follows:
<<<<<<< HEAD
    /// - If a null node is passed, deselect all entities.
    /// - If control is held, append the node to the selected entity list.
    /// - If the user is currently in a transform mode, attach the control
    ///   to the latest selected node.
    /// Note that this function emits events to update other widgets.
    /// \param[in] _node The node to update the state of the system with.
    public: void UpdateSelectedEntity(const rendering::NodePtr &_node);
=======
    /// - If control is held, append the node to the selected entity list.
    /// - If control is not held, deselect all other entities.
    /// - If the user is currently in a transform mode, attach the control
    ///   to the latest selected node and deselect all others.
    /// Note that this function emits events to update other widgets.
    /// \param[in] _entity The entity to select.
    /// \param[in] _sendEvent True to notify other widgets. This should be true
    /// when the selection is initiated from this plugin.
    public: void UpdateSelectedEntity(Entity _entity,
        bool _sendEvent);
>>>>>>> c66b4671

    /// \brief Deselect all the currently selected entities within
    /// the RenderUtil class.
    /// \param[in] _sendEvent True to notify other widgets. This should be true
    /// when the deselection is initiated from this plugin.
    public: void DeselectAllEntities(bool _sendEvent);

    /// \brief Retrieve the first point on a surface in the 3D scene hit by a
    /// ray cast from the given 2D screen coordinates.
    /// \param[in] _screenPos 2D coordinates on the screen, in pixels.
    /// \return 3D coordinates of a point in the 3D scene.
    public: math::Vector3d ScreenToScene(const math::Vector2i &_screenPos);

    /// \brief Slot called when thread is ready to be started
    public Q_SLOTS: void Ready();

    // Documentation inherited
    protected: void mousePressEvent(QMouseEvent *_e) override;

    // Documentation inherited
    protected: void mouseReleaseEvent(QMouseEvent *_e) override;

    // Documentation inherited
    protected: void mouseMoveEvent(QMouseEvent *_e) override;

    // Documentation inherited
    protected: void wheelEvent(QWheelEvent *_e) override;

    // Documentation inherited
    protected: void keyPressEvent(QKeyEvent *_e) override;

    // Documentation inherited
    protected: void keyReleaseEvent(QKeyEvent *_e) override;

    /// \brief Overrides the paint event to render the render engine
    /// camera view
    /// \param[in] _oldNode The node passed in previous updatePaintNode
    /// function. It represents the visual representation of the item.
    /// \param[in] _data The node transformation data.
    /// \return Updated node.
    private: QSGNode *updatePaintNode(QSGNode *_oldNode,
        QQuickItem::UpdatePaintNodeData *_data) override;

    /// \brief Signal fired to open context menu
    /// Note that the function name needs to start with lowercase in order for
    /// the connection to work on the QML side
    /// \param[in] _entity Scoped name of entity.
    signals: void openContextMenu(QString _entity); // NOLINT

    /// \brief Qt callback when context menu request is received
    /// \param[in] _entity Scoped name of entity.
    public slots: void OnContextMenuRequested(QString _entity);

    /// \internal
    /// \brief Pointer to private data.
    private: std::unique_ptr<RenderWindowItemPrivate> dataPtr;
  };

  /// \brief Texture node for displaying the render texture from ign-renderer
  class TextureNode : public QObject, public QSGSimpleTextureNode
  {
    Q_OBJECT

    /// \brief Constructor
    /// \param[in] _window Parent window
    public: explicit TextureNode(QQuickWindow *_window);

    /// \brief Destructor
    public: ~TextureNode() override;

    /// \brief This function gets called on the FBO rendering thread and will
    ///  store the texture id and size and schedule an update on the window.
    /// \param[in] _id OpenGL render texture Id
    /// \param[in] _size Texture size
    public slots: void NewTexture(int _id, const QSize &_size);

    /// \brief Before the scene graph starts to render, we update to the
    /// pending texture
    public slots: void PrepareNode();

    /// \brief Signal emitted when the texture is being rendered and renderer
    /// can start rendering next frame
    signals: void TextureInUse();

    /// \brief Signal emitted when a new texture is ready to trigger window
    /// update
    signals: void PendingNewTexture();

    /// \brief OpenGL texture id
    public: int id = 0;

    /// \brief Texture size
    public: QSize size = QSize(0, 0);

    /// \brief Mutex to protect the texture variables
    public: QMutex mutex;

    /// \brief Qt's scene graph texture
    public: QSGTexture *texture = nullptr;

    /// \brief Qt quick window
    public: QQuickWindow *window = nullptr;
  };
}
}
}

#endif<|MERGE_RESOLUTION|>--- conflicted
+++ resolved
@@ -239,18 +239,6 @@
     /// \param[in] _e The key event to process.
     public: void HandleKeyRelease(QKeyEvent *_e);
 
-<<<<<<< HEAD
-    /// \brief Process a node's selection
-    /// \param[in] _node The node to be selected. Null to deselect all entities.
-    public: void UpdateSelectedEntity(const rendering::NodePtr &_node);
-
-    /// \brief Deselect all entities.
-    /// \param[in] _sendEvent True to notify other widgets. This should be true
-    /// when the deselection is initiated from this plugin.
-    public: void DeselectAllEntities(bool _sendEvent);
-
-=======
->>>>>>> c66b4671
     /// \brief Snaps a point at intervals of a fixed distance. Currently used
     /// to give a snapping behavior when moving models with a mouse.
     /// \param[in] _point Input point to snap.
@@ -262,8 +250,6 @@
                 math::Vector3d &_point,
                 double _interval = 1.0, double _sensitivity = 0.4) const;
 
-<<<<<<< HEAD
-=======
     /// \brief Request entity selection. This queues the selection to be handled
     /// later in the render thread.
     /// \param[in] _selectedEntity Entity to be selected, or `kNullEntity`.
@@ -272,7 +258,6 @@
     public: void RequestSelectionChange(Entity _selectedEntity,
         bool _deselectAll, bool _sendEvent);
 
->>>>>>> c66b4671
     /// \brief Snaps a value at intervals of a fixed distance. Currently used
     /// to give a snapping behavior when moving models with a mouse.
     /// \param[in] _coord Input coordinate point.
@@ -316,8 +301,6 @@
     /// \brief Callback when a view angle animation is complete
     private: void OnViewAngleComplete();
 
-<<<<<<< HEAD
-=======
     /// \brief Process a node's selection
     /// \param[in] _node The node to be selected.
     /// \param[in] _sendEvent True to notify other widgets. This should be true
@@ -330,7 +313,6 @@
     /// when the deselection is initiated from this plugin.
     private: void DeselectAllEntities(bool _sendEvent);
 
->>>>>>> c66b4671
     /// \brief Signal fired when context menu event is triggered
     signals: void ContextMenuRequested(QString _entity);
 
@@ -469,15 +451,6 @@
 
     /// \brief An update function to apply the rules of selection to the
     /// passed in node. The rules are as follows:
-<<<<<<< HEAD
-    /// - If a null node is passed, deselect all entities.
-    /// - If control is held, append the node to the selected entity list.
-    /// - If the user is currently in a transform mode, attach the control
-    ///   to the latest selected node.
-    /// Note that this function emits events to update other widgets.
-    /// \param[in] _node The node to update the state of the system with.
-    public: void UpdateSelectedEntity(const rendering::NodePtr &_node);
-=======
     /// - If control is held, append the node to the selected entity list.
     /// - If control is not held, deselect all other entities.
     /// - If the user is currently in a transform mode, attach the control
@@ -488,7 +461,6 @@
     /// when the selection is initiated from this plugin.
     public: void UpdateSelectedEntity(Entity _entity,
         bool _sendEvent);
->>>>>>> c66b4671
 
     /// \brief Deselect all the currently selected entities within
     /// the RenderUtil class.
