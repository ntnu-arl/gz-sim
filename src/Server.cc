--- conflicted
+++ resolved
@@ -98,7 +98,6 @@
 Server::Server(const ServerConfig &_config)
   : dataPtr(new ServerPrivate)
 {
-<<<<<<< HEAD
   // Configure the fuel client
   fuel_tools::ClientConfig config;
   if (!_config.ResourceCache().empty())
@@ -109,24 +108,17 @@
   sdf::setFindCallback(std::bind(&ServerPrivate::FetchResource,
         this->dataPtr.get(), std::placeholders::_1));
 
-  sdf::Root root;
-=======
->>>>>>> 2aad4bf8
   sdf::Errors errors;
 
   // Load a world if specified.
   if (!_config.SdfFile().empty())
   {
-<<<<<<< HEAD
     // \todo(nkoenig) Async resource download.
     // This call can block for a long period of time while
     // resources are downloaded. Blocking here causes the GUI to block with
     // a black screen (search for "Async resource download" in
     // 'src/gui_main.cc'.
-    errors = root.Load(_config.SdfFile());
-=======
     errors = this->dataPtr->sdfRoot.Load(_config.SdfFile());
->>>>>>> 2aad4bf8
   }
   else
   {
