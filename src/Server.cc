/*
 * Copyright (C) 2018 Open Source Robotics Foundation
 *
 * Licensed under the Apache License, Version 2.0 (the "License");
 * you may not use this file except in compliance with the License.
 * You may obtain a copy of the License at
 *
 *     http://www.apache.org/licenses/LICENSE-2.0
 *
 * Unless required by applicable law or agreed to in writing, software
 * distributed under the License is distributed on an "AS IS" BASIS,
 * WITHOUT WARRANTIES OR CONDITIONS OF ANY KIND, either express or implied.
 * See the License for the specific language governing permissions and
 * limitations under the License.
 *
*/

#include <ignition/common/SystemPaths.hh>
#include <ignition/fuel_tools/Interface.hh>
#include <ignition/fuel_tools/ClientConfig.hh>
#include <sdf/Root.hh>
#include <sdf/Error.hh>

#include "ignition/gazebo/config.hh"
#include "ignition/gazebo/Server.hh"
#include "ignition/gazebo/Util.hh"

#include "ServerPrivate.hh"
#include "SimulationRunner.hh"

using namespace ignition;
using namespace gazebo;

//////////////////////////////////////////////////
// Getting the first .sdf file in the path
std::string findFuelResourceSdf(const std::string &_path)
{
  if (!common::exists(_path))
    return "";

  for (common::DirIter file(_path); file != common::DirIter(); ++file)
  {
    std::string current(*file);
    if (!common::isFile(current))
      continue;

    auto fileName = common::basename(current);
    auto fileExtensionIndex = fileName.rfind(".");
    auto fileExtension = fileName.substr(fileExtensionIndex + 1);

    if (fileExtension == "sdf")
    {
      return current;
    }
  }
  return "";
}

/// \brief This struct provides access to the default world.
struct DefaultWorld
{
  /// \brief Get the default plugins as a string.
  /// \return An SDF string that contains the default plugins.
  public: static std::string &DefaultPlugins(const ServerConfig &_config)
  {
    std::vector<std::string> pluginsV = {
      {
        std::string("<plugin filename='ignition-gazebo") +
        IGNITION_GAZEBO_MAJOR_VERSION_STR + "-scene-broadcaster-system' "
        "name='ignition::gazebo::systems::SceneBroadcaster'></plugin>"
      },
      {
        std::string("<plugin filename='libignition-gazebo") +
        IGNITION_GAZEBO_MAJOR_VERSION_STR + "-user-commands-system.so' " +
        "name='ignition::gazebo::systems::UserCommands'></plugin>"
      }
    };

    // The set of default gazebo plugins.
    if (_config.LogPlaybackPath().empty())
    {
      pluginsV.push_back(std::string("<plugin filename='ignition-gazebo") +
        IGNITION_GAZEBO_MAJOR_VERSION_STR + "-physics-system' "
        "name='ignition::gazebo::systems::Physics'></plugin>");
<<<<<<< HEAD
      pluginsV.push_back(std::string("<plugin filename='ignition-gazebo") +
        IGNITION_GAZEBO_MAJOR_VERSION_STR + "-user-commands-system' " +
        "name='ignition::gazebo::systems::UserCommands'></plugin>");
=======
>>>>>>> 3c1d27d0
    }

    // Playback plugin
    else
    {
      pluginsV.push_back(std::string("<plugin filename='ignition-gazebo") +
        IGNITION_GAZEBO_MAJOR_VERSION_STR + "-log-system' "
        "name='ignition::gazebo::systems::LogPlayback'><path>" +
        _config.LogPlaybackPath() + "</path></plugin>");
    }

    static std::string plugins = std::accumulate(pluginsV.begin(),
      pluginsV.end(), std::string(""));
    return plugins;
  }

  /// \brief Get the default world as a string.
  /// \return An SDF string that contains the default world.
  public: static std::string &World(const ServerConfig &_config)
  {
    static std::string world = std::string("<?xml version='1.0'?>"
      "<sdf version='1.6'>"
        "<world name='default'>") +
          DefaultPlugins(_config) +
        "</world>"
      "</sdf>";

    return world;
  }
};

/////////////////////////////////////////////////
Server::Server(const ServerConfig &_config)
  : dataPtr(new ServerPrivate)
{
  this->dataPtr->config = _config;

  // Configure the fuel client
  fuel_tools::ClientConfig config;
  if (!_config.ResourceCache().empty())
    config.SetCacheLocation(_config.ResourceCache());
  this->dataPtr->fuelClient = std::make_unique<fuel_tools::FuelClient>(config);

  // Configure SDF to fetch assets from ignition fuel.
  sdf::setFindCallback(std::bind(&ServerPrivate::FetchResource,
        this->dataPtr.get(), std::placeholders::_1));
  common::addFindFileURICallback(std::bind(&ServerPrivate::FetchResourceUri,
      this->dataPtr.get(), std::placeholders::_1));

  addResourcePaths();

  sdf::Errors errors;

  // Load a world if specified. Check SDF string first, then SDF file
  if (!_config.SdfString().empty())
  {
    std::string msg = "Loading SDF string. ";
    if (_config.SdfFile().empty())
    {
      msg += "File path not available.\n";
    }
    else
    {
      msg += "File path [" + _config.SdfFile() + "].\n";
    }
    ignmsg <<  msg;
    errors = this->dataPtr->sdfRoot.LoadSdfString(_config.SdfString());
  }
  else if (!_config.SdfFile().empty())
  {
    std::string filePath;

    // Check Fuel if it's a URL
    auto sdfUri = common::URI(_config.SdfFile());
    if (sdfUri.Scheme() == "http" || sdfUri.Scheme() == "https")
    {
      std::string fuelCachePath;
      if (this->dataPtr->fuelClient->CachedWorld(common::URI(_config.SdfFile()),
          fuelCachePath))
      {
        filePath = findFuelResourceSdf(fuelCachePath);
      }
      else if (auto result = this->dataPtr->fuelClient->DownloadWorld(
          common::URI(_config.SdfFile()), fuelCachePath))
      {
        filePath = findFuelResourceSdf(fuelCachePath);
      }
      else
      {
        ignwarn << "Fuel couldn't download URL [" << _config.SdfFile()
                << "], error: [" << result.ReadableResult() << "]"
                << std::endl;
      }
    }

    if (filePath.empty())
    {
      common::SystemPaths systemPaths;

      // Worlds from environment variable
      systemPaths.SetFilePathEnv(kResourcePathEnv);

      // Worlds installed with ign-gazebo
      systemPaths.AddFilePaths(IGN_GAZEBO_WORLD_INSTALL_DIR);

      filePath = systemPaths.FindFile(_config.SdfFile());
    }

    if (filePath.empty())
    {
      ignerr << "Failed to find world [" << _config.SdfFile() << "]"
             << std::endl;
      return;
    }

    ignmsg << "Loading SDF world file[" << filePath << "].\n";

    // \todo(nkoenig) Async resource download.
    // This call can block for a long period of time while
    // resources are downloaded. Blocking here causes the GUI to block with
    // a black screen (search for "Async resource download" in
    // 'src/gui_main.cc'.
    errors = this->dataPtr->sdfRoot.Load(filePath);
  }
  else
  {
    ignmsg << "Loading default world.\n";
    // Load an empty world.
    /// \todo(nkoenig) Add a "AddWorld" function to sdf::Root.
    errors = this->dataPtr->sdfRoot.LoadSdfString(DefaultWorld::World(_config));
  }

  if (!errors.empty())
  {
    for (auto &err : errors)
      ignerr << err << "\n";
    return;
  }

  // Add record plugin
  if (_config.UseLogRecord())
  {
    this->dataPtr->AddRecordPlugin(_config);
  }

  this->dataPtr->CreateEntities();

  // Set the desired update period, this will override the desired RTF given in
  // the world file which was parsed by CreateEntities.
  if (_config.UpdatePeriod())
  {
    this->SetUpdatePeriod(_config.UpdatePeriod().value());
  }

  // Establish publishers and subscribers.
  this->dataPtr->SetupTransport();
}

/////////////////////////////////////////////////
Server::~Server() = default;

/////////////////////////////////////////////////
bool Server::Run(const bool _blocking, const uint64_t _iterations,
    const bool _paused)
{
  // Set the initial pause state of each simulation runner.
  for (std::unique_ptr<SimulationRunner> &runner : this->dataPtr->simRunners)
    runner->SetPaused(_paused);

  // Check the current state, and return early if preconditions are not met.
  {
    std::lock_guard<std::mutex> lock(this->dataPtr->runMutex);
    if (!this->dataPtr->sigHandler.Initialized())
    {
      ignerr << "Signal handlers were not created. The server won't run.\n";
      return false;
    }

    // Do not allow running more than once.
    if (this->dataPtr->running)
    {
      ignwarn << "The server is already runnnng.\n";
      return false;
    }
  }

  if (_blocking)
    return this->dataPtr->Run(_iterations);

  // Make sure two threads are not created
  std::unique_lock<std::mutex> lock(this->dataPtr->runMutex);
  if (this->dataPtr->runThread.get_id() == std::thread::id())
  {
    std::condition_variable cond;
    this->dataPtr->runThread =
      std::thread(&ServerPrivate::Run, this->dataPtr.get(), _iterations, &cond);

    // Wait for the thread to start. We do this to guarantee that the
    // running variable gets updated before this function returns. With
    // a small number of iterations it is possible that the run thread
    // successfuly completes before this function returns.
    cond.wait(lock);
    return true;
  }

  return false;
}

/////////////////////////////////////////////////
bool Server::RunOnce(const bool _paused)
{
  if (_paused)
  {
    for (auto &runner : this->dataPtr->simRunners)
      runner->SetNextStepAsBlockingPaused(true);
  }

  return this->Run(true, 1, _paused);
}

/////////////////////////////////////////////////
void Server::SetUpdatePeriod(
    const std::chrono::steady_clock::duration &_updatePeriod,
    const unsigned int _worldIndex)
{
  if (_worldIndex < this->dataPtr->simRunners.size())
    this->dataPtr->simRunners[_worldIndex]->SetUpdatePeriod(_updatePeriod);
}

//////////////////////////////////////////////////
bool Server::Running() const
{
  return this->dataPtr->running;
}

//////////////////////////////////////////////////
std::optional<bool> Server::Running(const unsigned int _worldIndex) const
{
  if (_worldIndex < this->dataPtr->simRunners.size())
    return this->dataPtr->simRunners[_worldIndex]->Running();
  return std::nullopt;
}

//////////////////////////////////////////////////
bool Server::SetPaused(const bool _paused,
    const unsigned int _worldIndex) const
{
  if (_worldIndex < this->dataPtr->simRunners.size())
  {
    this->dataPtr->simRunners[_worldIndex]->SetPaused(_paused);
    return true;
  }

  return false;
}

//////////////////////////////////////////////////
std::optional<bool> Server::Paused(const unsigned int _worldIndex) const
{
  if (_worldIndex < this->dataPtr->simRunners.size())
    return this->dataPtr->simRunners[_worldIndex]->Paused();
  return std::nullopt;
}

//////////////////////////////////////////////////
std::optional<uint64_t> Server::IterationCount(
    const unsigned int _worldIndex) const
{
  if (_worldIndex < this->dataPtr->simRunners.size())
    return this->dataPtr->simRunners[_worldIndex]->IterationCount();
  return std::nullopt;
}

//////////////////////////////////////////////////
std::optional<size_t> Server::EntityCount(const unsigned int _worldIndex) const
{
  if (_worldIndex < this->dataPtr->simRunners.size())
    return this->dataPtr->simRunners[_worldIndex]->EntityCount();
  return std::nullopt;
}

//////////////////////////////////////////////////
std::optional<size_t> Server::SystemCount(const unsigned int _worldIndex) const
{
  if (_worldIndex < this->dataPtr->simRunners.size())
    return this->dataPtr->simRunners[_worldIndex]->SystemCount();
  return std::nullopt;
}

//////////////////////////////////////////////////
std::optional<bool> Server::AddSystem(const SystemPluginPtr &_system,
                                      const unsigned int _worldIndex)
{
  // Check the current state, and return early if preconditions are not met.
  std::lock_guard<std::mutex> lock(this->dataPtr->runMutex);
  // Do not allow running more than once.
  if (this->dataPtr->running)
  {
    ignerr << "Cannot add system while the server is runnnng.\n";
    return false;
  }

  if (_worldIndex < this->dataPtr->simRunners.size())
  {
    this->dataPtr->simRunners[_worldIndex]->AddSystem(_system);
    return true;
  }

  return std::nullopt;
}

//////////////////////////////////////////////////
bool Server::HasEntity(const std::string &_name,
                       const unsigned int _worldIndex) const
{
  if (_worldIndex < this->dataPtr->simRunners.size())
    return this->dataPtr->simRunners[_worldIndex]->HasEntity(_name);

  return false;
}

//////////////////////////////////////////////////
std::optional<Entity> Server::EntityByName(const std::string &_name,
    const unsigned int _worldIndex) const
{
  if (_worldIndex < this->dataPtr->simRunners.size())
    return this->dataPtr->simRunners[_worldIndex]->EntityByName(_name);

  return std::nullopt;
}

//////////////////////////////////////////////////
bool Server::RequestRemoveEntity(const std::string &_name,
    bool _recursive, const unsigned int _worldIndex)
{
  if (_worldIndex < this->dataPtr->simRunners.size())
  {
    return this->dataPtr->simRunners[_worldIndex]->RequestRemoveEntity(_name,
        _recursive);
  }

  return false;
}

//////////////////////////////////////////////////
bool Server::RequestRemoveEntity(const Entity _entity,
    bool _recursive, const unsigned int _worldIndex)
{
  if (_worldIndex < this->dataPtr->simRunners.size())
  {
    return this->dataPtr->simRunners[_worldIndex]->RequestRemoveEntity(_entity,
        _recursive);
  }

  return false;
}<|MERGE_RESOLUTION|>--- conflicted
+++ resolved
@@ -70,8 +70,8 @@
         "name='ignition::gazebo::systems::SceneBroadcaster'></plugin>"
       },
       {
-        std::string("<plugin filename='libignition-gazebo") +
-        IGNITION_GAZEBO_MAJOR_VERSION_STR + "-user-commands-system.so' " +
+        std::string("<plugin filename='ignition-gazebo") +
+        IGNITION_GAZEBO_MAJOR_VERSION_STR + "-user-commands-system' " +
         "name='ignition::gazebo::systems::UserCommands'></plugin>"
       }
     };
@@ -82,12 +82,6 @@
       pluginsV.push_back(std::string("<plugin filename='ignition-gazebo") +
         IGNITION_GAZEBO_MAJOR_VERSION_STR + "-physics-system' "
         "name='ignition::gazebo::systems::Physics'></plugin>");
-<<<<<<< HEAD
-      pluginsV.push_back(std::string("<plugin filename='ignition-gazebo") +
-        IGNITION_GAZEBO_MAJOR_VERSION_STR + "-user-commands-system' " +
-        "name='ignition::gazebo::systems::UserCommands'></plugin>");
-=======
->>>>>>> 3c1d27d0
     }
 
     // Playback plugin
