--- conflicted
+++ resolved
@@ -57,14 +57,9 @@
   light.SetRawPose({3, 2, 1, 0, GZ_PI, 0});
   light.SetPoseRelativeTo("world");
   light.SetCastShadows(true);
-<<<<<<< HEAD
   light.SetVisualize(true);
-  light.SetDiffuse(gz::math::Color(0.4f, 0.5f, 0.6f, 1.0));
-  light.SetSpecular(gz::math::Color(0.8f, 0.9f, 0.1f, 1.0));
-=======
   light.SetDiffuse(math::Color(0.4f, 0.5f, 0.6f, 1.0));
   light.SetSpecular(math::Color(0.8f, 0.9f, 0.1f, 1.0));
->>>>>>> 216d5a51
   light.SetAttenuationRange(3.2);
   light.SetConstantAttenuationFactor(0.5);
   light.SetLinearAttenuationFactor(0.1);
@@ -251,18 +246,11 @@
 TEST(Conversions, Material)
 {
   sdf::Material material;
-<<<<<<< HEAD
-  material.SetDiffuse(gz::math::Color(0.1f, 0.2f, 0.3f, 0.4f));
-  material.SetSpecular(gz::math::Color(0.5f, 0.6f, 0.7f, 0.8f));
-  material.SetAmbient(gz::math::Color(0.9f, 1.0f, 1.1f, 1.2f));
-  material.SetShininess(0.5);
-  material.SetEmissive(gz::math::Color(1.3f, 1.4f, 1.5f, 1.6f));
-=======
   material.SetDiffuse(math::Color(0.1f, 0.2f, 0.3f, 0.4f));
   material.SetSpecular(math::Color(0.5f, 0.6f, 0.7f, 0.8f));
   material.SetAmbient(math::Color(0.9f, 1.0f, 1.1f, 1.2f));
+  material.SetShininess(0.5);
   material.SetEmissive(math::Color(1.3f, 1.4f, 1.5f, 1.6f));
->>>>>>> 216d5a51
   material.SetLighting(true);
   material.SetRenderOrder(2.5);
   material.SetDoubleSided(true);
@@ -356,11 +344,7 @@
   geometry.SetType(sdf::GeometryType::BOX);
 
   sdf::Box boxShape;
-<<<<<<< HEAD
-  boxShape.SetSize(gz::math::Vector3d(1, 2, 3));
-=======
   boxShape.SetSize(math::Vector3d(1, 2, 3));
->>>>>>> 216d5a51
   geometry.SetBoxShape(boxShape);
 
   auto geometryMsg = convert<msgs::Geometry>(geometry);
@@ -474,11 +458,7 @@
   geometry.SetType(sdf::GeometryType::MESH);
 
   sdf::Mesh meshShape;
-<<<<<<< HEAD
-  meshShape.SetScale(gz::math::Vector3d(1, 2, 3));
-=======
   meshShape.SetScale(math::Vector3d(1, 2, 3));
->>>>>>> 216d5a51
   meshShape.SetUri("file://watermelon");
   meshShape.SetSubmesh("grape");
   meshShape.SetCenterSubmesh(true);
@@ -509,13 +489,8 @@
   geometry.SetType(sdf::GeometryType::PLANE);
 
   sdf::Plane planeShape;
-<<<<<<< HEAD
-  planeShape.SetSize(gz::math::Vector2d(1, 2));
-  planeShape.SetNormal(gz::math::Vector3d::UnitY);
-=======
   planeShape.SetSize(math::Vector2d(1, 2));
   planeShape.SetNormal(math::Vector3d::UnitY);
->>>>>>> 216d5a51
   geometry.SetPlaneShape(planeShape);
 
   auto geometryMsg = convert<msgs::Geometry>(geometry);
@@ -709,13 +684,8 @@
 TEST(Conversions, Scene)
 {
   sdf::Scene scene;
-<<<<<<< HEAD
-  scene.SetAmbient(gz::math::Color(0.1f, 0.2f, 0.3f, 0.4f));
-  scene.SetBackground(gz::math::Color(0.5f, 0.6f, 0.7f, 0.8f));
-=======
   scene.SetAmbient(math::Color(0.1f, 0.2f, 0.3f, 0.4f));
   scene.SetBackground(math::Color(0.5f, 0.6f, 0.7f, 0.8f));
->>>>>>> 216d5a51
   scene.SetShadows(true);
   scene.SetGrid(true);
   scene.SetOriginVisual(true);
@@ -807,11 +777,7 @@
   sensor.SetType(sdf::SensorType::MAGNETOMETER);
   sensor.SetUpdateRate(12.4);
   sensor.SetTopic("my_topic");
-<<<<<<< HEAD
-  sensor.SetRawPose(gz::math::Pose3d(1, 2, 3, 0, 0, 0));
-=======
   sensor.SetRawPose(math::Pose3d(1, 2, 3, 0, 0, 0));
->>>>>>> 216d5a51
 
   sdf::Noise noise;
   noise.SetType(sdf::NoiseType::GAUSSIAN);
@@ -851,11 +817,7 @@
   sensor.SetType(sdf::SensorType::ALTIMETER);
   sensor.SetUpdateRate(12.4);
   sensor.SetTopic("my_topic");
-<<<<<<< HEAD
-  sensor.SetRawPose(gz::math::Pose3d(1, 2, 3, 0, 0, 0));
-=======
   sensor.SetRawPose(math::Pose3d(1, 2, 3, 0, 0, 0));
->>>>>>> 216d5a51
 
   sdf::Noise noise;
   noise.SetType(sdf::NoiseType::GAUSSIAN);
