--- conflicted
+++ resolved
@@ -19,10 +19,7 @@
           - apt-get -y install
             libignition-cmake2-dev
             libignition-common3-dev
-<<<<<<< HEAD
-=======
             libignition-fuel-tools3-dev
->>>>>>> ffa56c9f
             libignition-gui2-dev
             libignition-math6-eigen3-dev
             libignition-msgs4-dev
