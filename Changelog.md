## Ignition Gazebo 2.x

### Ignition Gazebo 2.xx.xx (20XX-XX-XX)

<<<<<<< HEAD
1.  Add DetachableJoint: A system that initially attaches two models via a fixed joint and allows for the models to get detached during simulation via a topic.
    * [Pull Request 440](https://bitbucket.org/ignitionrobotics/ign-gazebo/pull-requests/440)
=======
1. Update physics state even when paused (not stepping)
    * [Pull Request 556](https://bitbucket.org/ignitionrobotics/ign-gazebo/pull-requests/556)

1. Fix entity tree context menu position
    * [Pull Request 567](https://bitbucket.org/ignitionrobotics/ign-gazebo/pull-requests/567)

1. Fix moving static model with link offset
    * [Pull Request 566](https://bitbucket.org/ignitionrobotics/ign-gazebo/pull-requests/566)
>>>>>>> 80e988c4

1. Add support for setting visual transparency through SDF
    * [Pull Request 547](https://bitbucket.org/ignitionrobotics/ign-gazebo/pull-requests/547)

1. Add `JointPositionReset` and `JointVelocityReset` components to reset the joint state.
    * [Pull Request 437](https://bitbucket.org/ignitionrobotics/ign-gazebo/pull-requests/437)

### Ignition Gazebo 2.15.0 (2020-02-07)

1. Fix seeking back in time in log playback
    * [Pull Request 523](https://bitbucket.org/ignitionrobotics/ign-gazebo/pull-requests/523)

1. Fix the deprecated ign-gazebo command line
    * [Pull Request 499](https://bitbucket.org/ignitionrobotics/ign-gazebo/pull-requests/499)

1. Always use the latest render texture in scene3d
    * [Pull Request 518](https://bitbucket.org/ignitionrobotics/ign-gazebo/pull-requests/518)

1. Remove redundent messages when levels get unloaded
    * [Pull Request 522](https://bitbucket.org/ignitionrobotics/ign-gazebo/pull-requests/522)

1. View angle plugin
    * [Pull Request 516](https://bitbucket.org/ignitionrobotics/ign-gazebo/pull-requests/516)

1. Support breadcrumb performers
    * [Pull Request 484](https://bitbucket.org/ignitionrobotics/ign-gazebo/pull-requests/484)

1. Drag and drop Fuel object into mouse position
    * [Pull Request 511](https://bitbucket.org/ignitionrobotics/ign-gazebo/pull-requests/511)

1. Add hotkey keybindings
    * [Pull Request 486](https://bitbucket.org/ignitionrobotics/ign-gazebo/pull-requests/486)

### Ignition Gazebo 2.14.0 (2020-01-10)

1. Use Actuator component to communicate between MulticopterVelocityControl and MulticopterMotorModel systems
    * [Pull Request 498](https://bitbucket.org/ignitionrobotics/ign-gazebo/pull-requests/498)

1.  Backport fix to insert multiple lights with same name
    * [Pull Request 502](https://bitbucket.org/ignitionrobotics/ign-gazebo/pull-requests/502)

1.  Get all component types attached to an entity
    * [Pull Request 494](https://bitbucket.org/ignitionrobotics/ign-gazebo/pull-requests/494)

1.  Fix tooltips on entity tree
    * [Pull Request 496](https://bitbucket.org/ignitionrobotics/ign-gazebo/pull-requests/496)

### Ignition Gazebo 2.13.0 (2019-12-17)

1. Add Multicopter velocity controller
    * [Pull Request 487](https://bitbucket.org/ignitionrobotics/ign-gazebo/pull-requests/487)

1. Fix crash when removing an entity being followed
    * [Pull Request 465](https://bitbucket.org/ignitionrobotics/ign-gazebo/pull-requests/465)

1. Add option to right click and remove nodes
    * [Pull Request 458](https://bitbucket.org/ignitionrobotics/ign-gazebo/pull-requests/458)

1. Fix jumpy log playback
    * [Pull Request 488](https://bitbucket.org/ignitionrobotics/ign-gazebo/pull-requests/488)

1. Remove Scene3d Text anchors
    * [Pull Request 467](https://bitbucket.org/ignitionrobotics/ign-gazebo/pull-requests/467)

1. Show grid using SDF file
    * [Pull Request 461](https://bitbucket.org/ignitionrobotics/ign-gazebo/pull-requests/461)

### Ignition Gazebo 2.12.0 (2019-11-25)

1. Parse visual cast shadows and add CastShadows component
    * [Pull Request 453](https://bitbucket.org/ignitionrobotics/ign-gazebo/pull-requests/453)

1. Update SceneBroadcaster to publish state msg for world with only static models
    * [Pull Request 450](https://bitbucket.org/ignitionrobotics/ign-gazebo/pull-requests/450)

1. Add log video recorder
    * [Pull Request 441](https://bitbucket.org/ignitionrobotics/ign-gazebo/pull-requests/441)

1. Rechargeable battery model
    * [Pull Request 455](https://bitbucket.org/ignitionrobotics/ign-gazebo/pull-requests/455)

1. Add Breadcrumbs system
    * [Pull Request 459](https://bitbucket.org/ignitionrobotics/ign-gazebo/pull-requests/459)

1. Drag models from Fuel
    * [Pull Request 454](https://bitbucket.org/ignitionrobotics/ign-gazebo/pull-requests/454)

1. Improvements to GUI configuration
    * [Pull Request 451](https://bitbucket.org/ignitionrobotics/ign-gazebo/pull-requests/451)

1. Prevent crash when attempting to load more than one render engine per process
    * [Pull Request 463](https://bitbucket.org/ignitionrobotics/ign-gazebo/pull-requests/463)

### Ignition Gazebo 2.11.0 (2019-10-23)

1.  Handle Relative URIs
    * [Pull Request 433](https://bitbucket.org/ignitionrobotics/ign-gazebo/pull-requests/433)

1.  Avoid using invalid/unsupported joints
    * [Pull Request 438](https://bitbucket.org/ignitionrobotics/ign-gazebo/pull-requests/438)

1.  Add mutex to protect views from potential concurrent access
    * [Pull Request 435](https://bitbucket.org/ignitionrobotics/ign-gazebo/pull-requests/435)

1.  Add `Link::WorldKineticEnergy` for computing total kinetic energy of a link with respect to the world frame.
    * [Pull Request 434](https://bitbucket.org/ignitionrobotics/ign-gazebo/pull-requests/434)

1.  Improve steering behavior of example tracked vehicle
    * [Pull Request 432](https://bitbucket.org/ignitionrobotics/ign-gazebo/pull-requests/432)

1.  Rewind / reset and seek
    * [Pull Request 429](https://bitbucket.org/ignitionrobotics/ign-gazebo/pull-requests/429)

1.  Add Follow mode to GUI
    * [Pull Request 430](https://bitbucket.org/ignitionrobotics/ign-gazebo/pull-requests/430)
    * [Pull Request 436](https://bitbucket.org/ignitionrobotics/ign-gazebo/pull-requests/436)

### Ignition Gazebo 2.10.0 (2019-09-08)

1.  Custom odom frequency in sim time
    * [Pull Request 427](https://bitbucket.org/ignitionrobotics/ign-gazebo/pull-requests/427)

1.  Add Move To gui plugin
    * [Pull Request 426](https://bitbucket.org/ignitionrobotics/ign-gazebo/pull-requests/426)

### Ignition Gazebo 2.9.0

1.  Use the JointSetVelocityCommand feature to set joint velocities
    * [Pull Request 424](https://bitbucket.org/ignitionrobotics/ign-gazebo/pull-requests/424)

### Ignition Gazebo 2.8.0 (2019-08-23)

1. Add video recorder gui plugin
    * [Pull Request 422](https://bitbucket.org/ignitionrobotics/ign-gazebo/pull-requests/422)

1. Vertical rays for lidar demo
    * [Pull Request 419](https://bitbucket.org/ignitionrobotics/ign-gazebo/pull-requests/419)

1. Print world path when using cli
    * [Pull Request 420](https://bitbucket.org/ignitionrobotics/ign-gazebo/pull-requests/420)

### Ignition Gazebo 2.7.1

1. Fix order of adding and removing rendering entities, and clean up mesh
   materials in the SceneManager.
    * [Pull Request 415](https://bitbucket.org/ignitionrobotics/ign-gazebo/pull-requests/415)
    * [Pull Request 416](https://bitbucket.org/ignitionrobotics/ign-gazebo/pull-requests/416)

### Ignition Gazebo 2.7.0

1. Move creation of default log path to ServerConfig. This lets both console logs and state logs to be stored in the same directory.  The console messages are always logged.  Allow state log files to be overwritten.
    * [Pull Request 413](https://bitbucket.org/ignitionrobotics/ign-gazebo/pull-requests/413)

1. Baseline for stereo cameras
    * [Pull Request 406](https://bitbucket.org/ignitionrobotics/ign-gazebo/pull-requests/406)

1. Fix log playback with levels. This drops support for logs created before v2.0.0.
    * [Pull Request 407](https://bitbucket.org/ignitionrobotics/ign-gazebo/pull-requests/407)

1. Add worker threads for System PostUpdate phase
    * [Pull Request 387](https://bitbucket.org/ignitionrobotics/ign-gazebo/pull-requests/387)

1. Added a test runner for executing an SDF and recording simulation rates.
   See the `test/performance/READEM.md` file for more info.
    * [Pull Request 389](https://bitbucket.org/ignitionrobotics/ign-gazebo/pull-requests/389)

### Ignition Gazebo 2.6.1 (2019-07-26)

1. Clear stepMsg before populating it
    * [Pull Request 398](https://bitbucket.org/ignitionrobotics/ign-gazebo/pull-requests/398)

### Ignition Gazebo 2.6.0 (2019-07-24)

1.  Improve performance of Pose Publisher
    * [Pull Request 392](https://bitbucket.org/ignitionrobotics/ign-gazebo/pull-requests/392)

1. Fix distributed sim
    * [Pull Request 385](https://bitbucket.org/ignitionrobotics/ign-gazebo/pull-requests/385)

### Ignition Gazebo 2.5.0 (2019-07-19)

1. The LinearBatteryPlugin system publishes battery state
    * [Pull Request 388](https://bitbucket.org/ignitionrobotics/ign-gazebo/pull-requests/388)

### Ignition Gazebo 2.4.0 (2019-07-17)

1. Bundle scene updates in sensor system
    * [Pull Request 386](https://bitbucket.org/ignitionrobotics/ign-gazebo/pull-requests/386)

### Ignition Gazebo 2.3.0 (2019-07-13)

1. Improve physics system peformance by skipping static model updates.
   Components state information has been incorporated, which is used to
   indicate if a component change is periodic (such as through a physics
   update) or a one-time change (such as through a user command).
    * [Pull Request 384](https://bitbucket.org/ignitionrobotics/ign-gazebo/pull-requests/384)

1. Add sdf parameter to battery to start draining only when robot has started moving
    * [Pull Request 370](https://bitbucket.org/ignitionrobotics/ign-gazebo/pull-requests/370)

1. Improve SceneBroadcaster peformance by 1) Limit message generation if
   subscribers to pose topics are not present, 2) Set world stats message
   instead of copying the message, 3) Suppress scenegraph updates when there
   are no new entities, 4) Make better use of const functions, 5) Prevent
   creation of msgs::SerializedStep every PostUpdate, 6) Only serialized and
   transmit components that have changed.
    * [Pull Request 371](https://bitbucket.org/ignitionrobotics/ign-gazebo/pull-requests/371)
    * [Pull Request 372](https://bitbucket.org/ignitionrobotics/ign-gazebo/pull-requests/372)
    * [Pull Request 373](https://bitbucket.org/ignitionrobotics/ign-gazebo/pull-requests/373)
    * [Pull Request 374](https://bitbucket.org/ignitionrobotics/ign-gazebo/pull-requests/374)
    * [Pull Request 375](https://bitbucket.org/ignitionrobotics/ign-gazebo/pull-requests/375)
    * [Pull Request 376](https://bitbucket.org/ignitionrobotics/ign-gazebo/pull-requests/376)

### Ignition Gazebo 2.2.0

1. The DiffDrive system publishes odometry information.
    * [Pull Request 368](https://bitbucket.org/ignitionrobotics/ign-gazebo/pull-requests/368)

1. Allow attaching plugins to sensors from a server config.
    * [Pull Request 366](https://bitbucket.org/ignitionrobotics/ign-gazebo/pull-requests/366)

1. Remove world name from frame_ids
    * [Pull Request 364](https://bitbucket.org/ignitionrobotics/ign-gazebo/pull-requests/364)

1. Fix deadlock when spawning robots
    * [Pull Request 365](https://bitbucket.org/ignitionrobotics/ign-gazebo/pull-requests/365)

1. Set default topics for rendering sensors
    * [Pull Request 363](https://bitbucket.org/ignitionrobotics/ign-gazebo/pull-requests/363)

1. Support custom random seed from the command line.
    * [Pull Request 362](https://bitbucket.org/ignitionrobotics/ign-gazebo/pull-requests/362)

### Ignition Gazebo 2.1.0

1. RenderUtil fix bad merge: check for existing entities in GzScene3D on initialization.
    * [Pull Request 360](https://bitbucket.org/ignitionrobotics/ign-gazebo/pull-requests/360)

1. Allow sensors to load plugins.
    * [Pull Request 356](https://bitbucket.org/ignitionrobotics/ign-gazebo/pull-requests/356)
    * [Pull Request 366](https://bitbucket.org/ignitionrobotics/ign-gazebo/pull-requests/366)

1. Parse and load submesh geometry in visuals.
    * [Pull Request 353](https://bitbucket.org/ignitionrobotics/ign-gazebo/pull-requests/353)

1. Allow setting the update frequency of pose publisher.
    * [Pull Request 352](https://bitbucket.org/ignitionrobotics/ign-gazebo/pull-requests/352)

1. Added RGBD camera sensor.
    * [Pull Request 351](https://bitbucket.org/ignitionrobotics/ign-gazebo/pull-requests/351)

1. Fix Docker scripts.
    * [Pull Request 347](https://bitbucket.org/ignitionrobotics/ign-gazebo/pull-requests/347)

1. Support log playback from a different path
    * [Pull Request 355](https://bitbucket.org/ignitionrobotics/ign-gazebo/pull-requests/355)

### Ignition Gazebo 2.0.0

1. RenderUtil: check for existing entities in GzScene3D on initialization.
    * [Pull Request 350](https://bitbucket.org/ignitionrobotics/ign-gazebo/pull-requests/350)

1. SceneBroadcaster: only send pose state periodically.
    * [Pull Request 345](https://bitbucket.org/ignitionrobotics/ign-gazebo/pull-requests/345)

1. PeerTracker: increase distributed simulation peer tracking timeout.
    * [Pull Request 344](https://bitbucket.org/ignitionrobotics/ign-gazebo/pull-requests/344)

1. MultiCopterMotorModel: add mutex to protect motor velocity command.
    * [Pull Request 341](https://bitbucket.org/ignitionrobotics/ign-gazebo/pull-requests/341)

1. Tweaks to example worlds
    * [Pull Request 342](https://bitbucket.org/ignitionrobotics/ign-gazebo/pull-requests/342)

1. DiffDrive system: add topic as system parameter.
    * [Pull Request 343](https://bitbucket.org/ignitionrobotics/ign-gazebo/pull-requests/343)

1. Log entity creation and deletion
    * [Pull Request 337](https://bitbucket.org/ignitionrobotics/ign-gazebo/pull-requests/337)

1. Multicopter motor model
    * [Pull Request 322](https://bitbucket.org/ignitionrobotics/ign-gazebo/pull-requests/322)

1. Fix removing selected entity
    * [Pull Request 339](https://bitbucket.org/ignitionrobotics/ign-gazebo/pull-requests/339)

1. Collision serialization
    * [Pull Request 326](https://bitbucket.org/ignitionrobotics/ign-gazebo/pull-requests/326)

1. Add support for moving and rotating models
    * [Pull Request 316](https://bitbucket.org/ignitionrobotics/ign-gazebo/pull-requests/316)

1. Pose commands
    * [Pull Request 334](https://bitbucket.org/ignitionrobotics/ign-gazebo/pull-requests/334)

1. Level performers can be added at runtime using a service call. See the
   levels tutorial for more information.
    * [Pull Request 264](https://bitbucket.org/ignitionrobotics/ign-gazebo/pull-requests/264)

1. Update worlds to GzScene3D
    * [Pull Request 333](https://bitbucket.org/ignitionrobotics/ign-gazebo/pull-requests/333)

1. Reduce logging file size
    * [Pull Request 332](https://bitbucket.org/ignitionrobotics/ign-gazebo/pull-requests/332)

1. Update PosePublisher system to publish sensor poses and to use scoped names for frame ids
    * [Pull Request 331](https://bitbucket.org/ignitionrobotics/ign-gazebo/pull-requests/331)

1. Fix gui plugin linking issue
    * [Pull Request 327](https://bitbucket.org/ignitionrobotics/ign-gazebo/pull-requests/327)
    * [Pull Request 330](https://bitbucket.org/ignitionrobotics/ign-gazebo/pull-requests/330)

1. Toolbar colors
    * [Pull Request 329](https://bitbucket.org/ignitionrobotics/ign-gazebo/pull-requests/329)

1. Rename Scene3D gui plugin to GzScene3D
    * [Pull Request 328](https://bitbucket.org/ignitionrobotics/ign-gazebo/pull-requests/328)

1. Fix distributed sim documentation
    * [Pull Request 318](https://bitbucket.org/ignitionrobotics/ign-gazebo/pull-requests/318)

1. Port Scene3D gui plugin from ign-gui. Renamed to GzScene3D.
    * [Pull Request 315](https://bitbucket.org/ignitionrobotics/ign-gazebo/pull-requests/315)

1. Entity tree UI
    * [Pull Request 285](https://bitbucket.org/ignitionrobotics/ign-gazebo/pull-requests/285)

1. Add rendering component
    * [Pull Request 306](https://bitbucket.org/ignitionrobotics/ign-gazebo/pull-requests/306)

1. Update Camera and DepthCamera components to use sdf::Sensor object instead of an sdf::ElementPtr.
    * [Pull Request 299](https://bitbucket.org/ignitionrobotics/ign-gazebo/pull-requests/299)

1. Added system for ignition::sensors::AirPressureSensor.
    * [Pull Request 300](https://bitbucket.org/ignitionrobotics/ign-gazebo/pull-requests/300)

1. Support conversion and serialization of Imu components. IMU sensors are
   loaded from an SDF DOM object.
    * [Pull Request 302](https://bitbucket.org/ignitionrobotics/ign-gazebo/pull-requests/302)

1. Throttle sensors update rate
    * [Pull Request 323](https://bitbucket.org/ignitionrobotics/ign-gazebo/pull-requests/323)

1. Fix changing themes
    * [Pull Request 321](https://bitbucket.org/ignitionrobotics/ign-gazebo/pull-requests/321)

1. Battery tweaks
    * [Pull Request 314](https://bitbucket.org/ignitionrobotics/ign-gazebo/pull-requests/314)

1. Support conversion and serialization of PBR parameters in a material component
    * [Pull Request 304](https://bitbucket.org/ignitionrobotics/ign-gazebo/pull-requests/304)

1. Joint state pub
    * [Pull Request 260](https://bitbucket.org/ignitionrobotics/ign-gazebo/pull-requests/260)

1. Update Altimeter component to use sdf::Sensor object instead of an
   sdf::ElementPtr.
    * [Pull Request 286](https://bitbucket.org/ignitionrobotics/ign-gazebo/pull-requests/286)

1. Update docker nightly dependencies
    * [Pull Request 310](https://bitbucket.org/ignitionrobotics/ign-gazebo/pull-requests/310)

1. Ign tool
    * [Pull Request 296](https://bitbucket.org/ignitionrobotics/ign-gazebo/pull-requests/296)
    * [Pull Request 336](https://bitbucket.org/ignitionrobotics/ign-gazebo/pull-requests/336)

1. State broadcast
    * [Pull Request 307](https://bitbucket.org/ignitionrobotics/ign-gazebo/pull-requests/307)

1. Use world statistics message on network
    * [Pull Request 305](https://bitbucket.org/ignitionrobotics/ign-gazebo/pull-requests/305)

1. Update Magnetometer component to use sdf::Sensor object instead of an sdf::ElementPtr.
    * [Pull Request 272](https://bitbucket.org/ignitionrobotics/ign-gazebo/pull-requests/272)

1. Fix Scene3D loading empty world
    * [Pull Request 308](https://bitbucket.org/ignitionrobotics/ign-gazebo/pull-requests/308)

1. Support conversion and serialization of scene and light components
    * [Pull Request 297](https://bitbucket.org/ignitionrobotics/ign-gazebo/pull-requests/297)

1. Operators instead of De/Serialize
    * [Pull Request 293](https://bitbucket.org/ignitionrobotics/ign-gazebo/pull-requests/293)

1. Remove PIMPL from Component
    * [Pull Request 267](https://bitbucket.org/ignitionrobotics/ign-gazebo/pull-requests/267)

1. Delay scene broadcaster transport setup
    * [Pull Request 292](https://bitbucket.org/ignitionrobotics/ign-gazebo/pull-requests/292)

1. Report link poses from secondaries during distributed simulation, using a cache
    * [Pull Request 276](https://bitbucket.org/ignitionrobotics/ign-gazebo/pull-requests/276)
    * [Pull Request 265](https://bitbucket.org/ignitionrobotics/ign-gazebo/pull-requests/265)

1. Restore log playback
    * [Pull Request 288](https://bitbucket.org/ignitionrobotics/ign-gazebo/pull-requests/288)

1. ECM changed state
    * [Pull Request 287](https://bitbucket.org/ignitionrobotics/ign-gazebo/pull-requests/287)

1. Joint serialization
    * [Pull Request 281](https://bitbucket.org/ignitionrobotics/ign-gazebo/pull-requests/281)

1. Use scene ambient and background color information in sensor
   configuration.
    * [Pull Request 268](https://bitbucket.org/ignitionrobotics/ign-gazebo/pull-requests/268)

1. Performance benchmarking
    * [Pull Request 220](https://bitbucket.org/ignitionrobotics/ign-gazebo/pull-requests/220)
    * [Pull Request 253](https://bitbucket.org/ignitionrobotics/ign-gazebo/pull-requests/253)
    * [Pull Request 258](https://bitbucket.org/ignitionrobotics/ign-gazebo/pull-requests/258)
    * [Pull Request 283](https://bitbucket.org/ignitionrobotics/ign-gazebo/pull-requests/283)
    * [Pull Request 312](https://bitbucket.org/ignitionrobotics/ign-gazebo/pull-requests/312)

1. Remove emissive component from visual materials
    * [Pull Request 271](https://bitbucket.org/ignitionrobotics/ign-gazebo/pull-requests/271)

1. Serialization for more components
    * [Pull Request 255](https://bitbucket.org/ignitionrobotics/ign-gazebo/pull-requests/255)

1. Added an SDF message to the start of log files.
    * [Pull Request 257](https://bitbucket.org/ignitionrobotics/ign-gazebo/pull-requests/257)

1. Unify network and sync managers
    * [Pull Request 261](https://bitbucket.org/ignitionrobotics/ign-gazebo/pull-requests/261)

1. Add PerformerLevels component
    * [Pull Request 262](https://bitbucket.org/ignitionrobotics/ign-gazebo/pull-requests/262)

1. Distributed sim deprecate envs
    * [Pull Request 240](https://bitbucket.org/ignitionrobotics/ign-gazebo/pull-requests/240)

1. Use ign-sensors magnetometer sensor plugin
    * [Pull Request 221](https://bitbucket.org/ignitionrobotics/ign-gazebo/pull-requests/221)

1. Use ign-sensors altimeter sensor plugin
    * [Pull Request 215](https://bitbucket.org/ignitionrobotics/ign-gazebo/pull-requests/215)

1. Use ign-sensors imu sensor plugin
    * [Pull Request 219](https://bitbucket.org/ignitionrobotics/ign-gazebo/pull-requests/219)

1. Depend on ign-sensors rendering component
    * [Pull Request 212](https://bitbucket.org/ignitionrobotics/ign-gazebo/pull-requests/212)

## Ignition Gazebo 1.x

### Ignition Gazebo 1.X.X

1. Add Wind Plugin (Ported from Gazebo classic)
    * [Pull Request 273](https://bitbucket.org/ignitionrobotics/ign-gazebo/pull-requests/273/)

1. Port battery plugin from Gazebo classic
    * [Pull request 234](https://bitbucket.org/ignitionrobotics/ign-gazebo/pull-request/234)
    * [Pull request 317](https://bitbucket.org/ignitionrobotics/ign-gazebo/pull-request/317)
    * [Pull request 324](https://bitbucket.org/ignitionrobotics/ign-gazebo/pull-request/324)

1. Use ISO timestamp for default log path
    * [Pull request 289](https://bitbucket.org/ignitionrobotics/ign-gazebo/pull-request/289)

1. Logging tutorial
    * [Pull request 280](https://bitbucket.org/ignitionrobotics/ign-gazebo/pull-request/280)

1. Joystick SDF small typos
    * [Pull request 284](https://bitbucket.org/ignitionrobotics/ign-gazebo/pull-request/284)

1. Add `Link`: a convenience class for interfacing with link entities
    * [Pull Request 269](https://bitbucket.org/ignitionrobotics/ign-gazebo/pull-requests/269)

1. Added LiftDragPlugin (ported from Gazebo classic)
    * [Pull Request 256](https://bitbucket.org/ignitionrobotics/ign-gazebo/pull-requests/256)

1. Logging refactor unique path functions to ign-common
    * [Pull request 270](https://bitbucket.org/ignitionrobotics/ign-gazebo/pull-request/270)

1. Added test for log record and playback.
    * [Pull Request 263](https://bitbucket.org/ignitionrobotics/ign-gazebo/pull-requests/263)

1. Add ApplyJointForce system
    * [Pull request 254](https://bitbucket.org/ignitionrobotics/ign-gazebo/pull-request/254)

1. More ign-msgs <-> SDF conversions: Inertial, Geometry, Material
    * [Pull Request 251](https://bitbucket.org/ignitionrobotics/ign-gazebo/pull-requests/251)

1. Logging command line support
    * [Pull request 249](https://bitbucket.org/ignitionrobotics/ign-gazebo/pull-request/249)

1. Remove inactive performers instead of setting static
    * [Pull request 247](https://bitbucket.org/ignitionrobotics/ign-gazebo/pull-request/247)

1. Use state instead of pose in distributed simulation
    * [Pull request 242](https://bitbucket.org/ignitionrobotics/ign-gazebo/pull-request/242)

1. Distributed implies levels
    * [Pull request 243](https://bitbucket.org/ignitionrobotics/ign-gazebo/pull-request/243)

1. Add a basic JointController system
    * [Pull Request 246](https://bitbucket.org/ignitionrobotics/ign-gazebo/pull-requests/246)

1. Enforce component type uniqueness
    * [Pull request 236](https://bitbucket.org/ignitionrobotics/ign-gazebo/pull-request/236)

1. Clean CI: disable test known to fail on OSX
    * [Pull request 244](https://bitbucket.org/ignitionrobotics/ign-gazebo/pull-request/244)

1. Logical camera topic name check
    * [Pull request 245](https://bitbucket.org/ignitionrobotics/ign-gazebo/pull-request/245)

1. Added command line options to configure distributed simulation. These
   will replace the environment variables.
    * [Pull Request 238](https://bitbucket.org/ignitionrobotics/ign-gazebo/pull-requests/238)

1. Add systems to queue before actually adding them to runner
    * [Pull request 241](https://bitbucket.org/ignitionrobotics/ign-gazebo/pull-request/241)

1. Added a docker image that uses the ignition meta package
    * [Pull request 237](https://bitbucket.org/ignitionrobotics/ign-gazebo/pull-request/237)

1. Move some design docs to tutorials
    * [Pull request 230](https://bitbucket.org/ignitionrobotics/ign-gazebo/pull-request/230)

1. Disable GUI when using distributed simulation
    * [Pull request 235](https://bitbucket.org/ignitionrobotics/ign-gazebo/pull-request/235)

1. Bring component type names back
    * [Pull request 232](https://bitbucket.org/ignitionrobotics/ign-gazebo/pull-request/232)

1. A few tweaks to logging
    * [Pull request 228](https://bitbucket.org/ignitionrobotics/ign-gazebo/pull-request/228)

1. Handle friction coefficients
    * [Pull request 227](https://bitbucket.org/ignitionrobotics/ign-gazebo/pull-request/227)

1. Change private msgs namespace
    * [Pull request 233](https://bitbucket.org/ignitionrobotics/ign-gazebo/pull-request/233)

1. Set tutorial titles
    * [Pull request 231](https://bitbucket.org/ignitionrobotics/ign-gazebo/pull-request/231)

1. Example tunnel world
    * [Pull request 205](https://bitbucket.org/ignitionrobotics/ign-gazebo/pull-request/205)

1. Conversion from chrono to ign-msgs
    * [Pull request 223](https://bitbucket.org/ignitionrobotics/ign-gazebo/pull-request/223)

1. Prevent error message when using levels
    * [Pull request 229](https://bitbucket.org/ignitionrobotics/ign-gazebo/pull-request/229)

### Ignition Gazebo 1.1.0 (2019-03-15)

1. Distributed performers running in lockstep
    * [Pull Request 186](https://bitbucket.org/ignitionrobotics/ign-gazebo/pull-requests/186)
    * [Pull Request 201](https://bitbucket.org/ignitionrobotics/ign-gazebo/pull-requests/201)
    * [Pull Request 209](https://bitbucket.org/ignitionrobotics/ign-gazebo/pull-requests/209)
    * [Pull Request 213](https://bitbucket.org/ignitionrobotics/ign-gazebo/pull-requests/213)

1. Fix documentation tagfiles
    * [Pull Request 214](https://bitbucket.org/ignitionrobotics/ign-gazebo/pull-requests/214)

1. Convert gui library into a component
    * [Pull Request 206](https://bitbucket.org/ignitionrobotics/ign-gazebo/pull-requests/206)

1. include <cstdint> wherever special int types like uint64_t are used
    * [Pull Request 208](https://bitbucket.org/ignitionrobotics/ign-gazebo/pull-requests/208)

1. Move network internal
    * [Pull Request 211](https://bitbucket.org/ignitionrobotics/ign-gazebo/pull-requests/211)

1. Logging / playback
    * [Pull Request 181](https://bitbucket.org/ignitionrobotics/ign-gazebo/pull-requests/181)

1. ECM state streaming
    * [Pull Request 184](https://bitbucket.org/ignitionrobotics/ign-gazebo/pull-requests/184)

1. Unversioned system libraries
    * [Pull Request 222](https://bitbucket.org/ignitionrobotics/ign-gazebo/pull-requests/222)

### Ignition Gazebo 1.0.2 (2019-03-12)

1. Use TARGET_SO_NAME to fix finding dartsim plugin
    * [Pull Request 217](https://bitbucket.org/ignitionrobotics/ign-gazebo/pull-requests/217)

### Ignition Gazebo 1.0.1 (2019-03-01)

1. Update gazebo version number in sdf files
    * [Pull Request 207](https://bitbucket.org/ignitionrobotics/ign-gazebo/pull-requests/207)

### Ignition Gazebo 1.0.0 (2019-03-01)

1. Initial release

## Ignition Gazebo 0.x

### Ignition Gazebo 0.1.0

1. Add support for joints
    * [Pull Request 77](https://bitbucket.org/ignitionrobotics/ign-gazebo/pull-requests/77)

1. Use SimpleWrapper for more component types
    * [Pull Request 78](https://bitbucket.org/ignitionrobotics/ign-gazebo/pull-requests/78)

1. Create EventManager and delegate System instantiation to SimulationRunner
    * [Pull Request 79](https://bitbucket.org/ignitionrobotics/ign-gazebo/pull-requests/79)

1. Integrate ign-gui
    * [Pull request 11](https://bitbucket.org/ignitionrobotics/ign-gazebo/pull-request/11)

1. Remove some build dependencies.
    * [Pull request 6](https://bitbucket.org/ignitionrobotics/ign-gazebo/pull-request/6)

1. Added basic Entity class.
    * [Pull request 3](https://bitbucket.org/ignitionrobotics/ign-gazebo/pull-request/3)

1. Added a basic System class.
    * [Pull request 4](https://bitbucket.org/ignitionrobotics/ign-gazebo/pull-request/4)<|MERGE_RESOLUTION|>--- conflicted
+++ resolved
@@ -2,10 +2,9 @@
 
 ### Ignition Gazebo 2.xx.xx (20XX-XX-XX)
 
-<<<<<<< HEAD
 1.  Add DetachableJoint: A system that initially attaches two models via a fixed joint and allows for the models to get detached during simulation via a topic.
     * [Pull Request 440](https://bitbucket.org/ignitionrobotics/ign-gazebo/pull-requests/440)
-=======
+
 1. Update physics state even when paused (not stepping)
     * [Pull Request 556](https://bitbucket.org/ignitionrobotics/ign-gazebo/pull-requests/556)
 
@@ -14,7 +13,6 @@
 
 1. Fix moving static model with link offset
     * [Pull Request 566](https://bitbucket.org/ignitionrobotics/ign-gazebo/pull-requests/566)
->>>>>>> 80e988c4
 
 1. Add support for setting visual transparency through SDF
     * [Pull Request 547](https://bitbucket.org/ignitionrobotics/ign-gazebo/pull-requests/547)
