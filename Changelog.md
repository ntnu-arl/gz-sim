## Ignition Gazebo 3.x

### Ignition Gazebo 3.2.0 (2020-05-20)

1. Merge ign-gazebo2 to ign-gazebo3
    * [pull request 149](https://github.com/ignitionrobotics/ign-gazebo/pull/149)

### Ignition Gazebo 3.1.0 (2020-05-19)

1. Port support for computing model bounding box in physics system
    * [pull request 127](https://github.com/ignitionrobotics/ign-gazebo/pull/127)

1.  Add DetachableJoint: A system that initially attaches two models via a fixed joint and allows for the models to get detached during simulation via a topic.
    * [BitBucket pull request 440](https://osrf-migration.github.io/ignition-gh-pages/#!/ignitionrobotics/ign-gazebo/pull-requests/440)

1. Update physics state even when paused (not stepping)
    * [BitBucket pull request 556](https://osrf-migration.github.io/ignition-gh-pages/#!/ignitionrobotics/ign-gazebo/pull-requests/556)

1. Fix entity tree context menu position
    * [BitBucket pull request 567](https://osrf-migration.github.io/ignition-gh-pages/#!/ignitionrobotics/ign-gazebo/pull-requests/567)

1. Fix moving static model with link offset
    * [BitBucket pull request 566](https://osrf-migration.github.io/ignition-gh-pages/#!/ignitionrobotics/ign-gazebo/pull-requests/566)

1. Added Link::AddWorldWrench function that adds a wrench to a link.
    * [BitBucket pull request 509](https://osrf-migration.github.io/ignition-gh-pages/#!/ignitionrobotics/ign-gazebo/pull-requests/509)

1. Fix duplicate marker services and crash due to unset marker field
    * [BitBucket pull request 561](https://osrf-migration.github.io/ignition-gh-pages/#!/ignitionrobotics/ign-gazebo/pull-requests/561)

1. Support <uri>s from Fuel
    * [BitBucket pull request 532](https://osrf-migration.github.io/ignition-gh-pages/#!/ignitionrobotics/ign-gazebo/pull-requests/532)

1. Add support for thermal camera
    * [BitBucket pull request 512](https://osrf-migration.github.io/ignition-gh-pages/#!/ignitionrobotics/ign-gazebo/pull-requests/512)
    * [BitBucket pull request 513](https://osrf-migration.github.io/ignition-gh-pages/#!/ignitionrobotics/ign-gazebo/pull-requests/513)
    * [BitBucket pull request 514](https://osrf-migration.github.io/ignition-gh-pages/#!/ignitionrobotics/ign-gazebo/pull-requests/514)

1. Add window focus upon mouse entering the render window
    * [Github pull request 96](https://github.com/ignitionrobotics/ign-gazebo/pull/96)

### Ignition Gazebo 3.0.0 (2019-12-10)

1. Add example world for collide bitmask feature
    * [BitBucket pull request 525](https://osrf-migration.github.io/ignition-gh-pages/#!/ignitionrobotics/ign-gazebo/pull-requests/525)

1. Remove <emissive> sdf element from visuals that do not emit light in the example worlds
    * [BitBucket pull request 478](https://osrf-migration.github.io/ignition-gh-pages/#!/ignitionrobotics/ign-gazebo/pull-requests/478)
    * [BitBucket pull request 480](https://osrf-migration.github.io/ignition-gh-pages/#!/ignitionrobotics/ign-gazebo/pull-requests/480)

1. Support for sdformat frame semantics
    * [BitBucket pull request 456](https://osrf-migration.github.io/ignition-gh-pages/#!/ignitionrobotics/ign-gazebo/pull-requests/456)

1. Support for relative path URIs for actors
    * [BitBucket pull request 444](https://osrf-migration.github.io/ignition-gh-pages/#!/ignitionrobotics/ign-gazebo/pull-requests/444)

1. Add rechargeable battery model
    * [BitBucket pull request 457](https://osrf-migration.github.io/ignition-gh-pages/#!/ignitionrobotics/ign-gazebo/pull-requests/457)

1. Add Marker Manager
    * [BitBucket pull request 442](https://osrf-migration.github.io/ignition-gh-pages/#!/ignitionrobotics/ign-gazebo/pull-requests/442)

1. Parse material emissive map, bump to msgs5 and transport8
    * [BitBucket pull request 447](https://osrf-migration.github.io/ignition-gh-pages/#!/ignitionrobotics/ign-gazebo/pull-requests/447)

1. Move function definitions to their correct locations in EntityComponentManager
    * [BitBucket pull request 380](https://osrf-migration.github.io/ignition-gh-pages/#!/ignitionrobotics/ign-gazebo/pull-requests/380)

1. Depend on ign-rendering3, ign-gui3, ign-sensors3
    * [BitBucket pull request 411](https://osrf-migration.github.io/ignition-gh-pages/#!/ignitionrobotics/ign-gazebo/pull-requests/411)

1. Rendering and Animating Actors
    * [BitBucket pull request 414](https://osrf-migration.github.io/ignition-gh-pages/#!/ignitionrobotics/ign-gazebo/pull-requests/414)


## Ignition Gazebo 2.x

<<<<<<< HEAD
=======

### Ignition Gazebo 2.20.0 (2020-06-09)

1. Updated battery model to stop battery drain when there is no joint
   velocity/force command, and added a recharging trigger.
    * [Pull Request 183](https://github.com/ignitionrobotics/ign-gazebo/pull/183)

1. Fix segfault in the Breadcrumbs system
    * [Pull Request 180](https://github.com/ignitionrobotics/ign-gazebo/pull/180)

1. Added an `<odom_topic>` element to the DiffDrive system so that a custom odometry topic can be used.
    * [Pull Request 179](https://github.com/ignitionrobotics/ign-gazebo/pull/179)

### Ignition Gazebo 2.19.0 (2020-06-02)

1. Use updated model names for spawned models when generating SDFormat
    * [Pull Request 166](https://github.com/ignitionrobotics/ign-gazebo/pull/166)

1. Allow joint force commands (JointForceCmd) to dscharge a battery.
    * [Pull Request 165](https://github.com/ignitionrobotics/ign-gazebo/pull/165)

1. Allow renaming breadcrumb models if there is a name conflict
    * [Pull Request 155](https://github.com/ignitionrobotics/ign-gazebo/pull/155)

1. Add TriggeredPublisher system
    * [Pull Request 139](https://github.com/ignitionrobotics/ign-gazebo/pull/139)

1. Add PerformerDetector, a system for detecting when performers enter a specified region
    * [Pull Request 125](https://github.com/ignitionrobotics/ign-gazebo/pull/125)

>>>>>>> 176699de
### Ignition Gazebo 2.18.0 (2020-05-20)

1. Added a `/world/<world_name>/create_multiple` service that parallels the current `/world/<world_name>/create` service. The `create_multiple` service can handle an `ignition::msgs::EntityFactory_V` message that may contain one or more entities to spawn.
    * [Pull Request 146](https://github.com/ignitionrobotics/ign-gazebo/pull/146)
<<<<<<< HEAD
=======

1. DetachableJoint system: Add option to suppress warning about missing child model
    * [Pull Request 132](https://github.com/ignitionrobotics/ign-gazebo/pull/132)
>>>>>>> 176699de

### Ignition Gazebo 2.17.0 (2020-05-13)

1. Allow battery plugin to work with joint force systems.
    * [Pull Request 120](https://github.com/ignitionrobotics/ign-gazebo/pull/120)

1. DetachableJoint system: Add option to suppress warning about missing child model
    * [Pull Request 132](https://github.com/ignitionrobotics/ign-gazebo/pull/132)

1. Make breadcrumb static after specified time
    * [Pull Request 90](https://github.com/ignitionrobotics/ign-gazebo/pull/90)

1. Disable breadcrumbs if the `max_deployments` == 0.
    * [Pull Request 88](https://github.com/ignitionrobotics/ign-gazebo/pull/88)

1. Add static pose publisher and support pose\_v msg type in pose publisher system
    * [Pull Request 65](https://github.com/ignitionrobotics/ign-gazebo/pull/65)

1. Refactor Gui.hh so that the Gazebo GUI can be ran from other packages
    * [Pull Request 79](https://github.com/ignitionrobotics/ign-gazebo/pull/79)

1. Add ability to save worlds to SDFormat
    * [BitBucket pull request 545](https://osrf-migration.github.io/ignition-gh-pages/#!/ignitionrobotics/ign-gazebo/pull-requests/545)

1. Add window focus upon mouse entering the render window
    * [Github pull request 95](https://github.com/ignitionrobotics/ign-gazebo/pull/95)

### Ignition Gazebo 2.16.0 (2020-03-24)

1. Add support for computing model bounding box in physics system
    * [BitBucket pull request 546](https://osrf-migration.github.io/ignition-gh-pages/#!/ignitionrobotics/ign-gazebo/pull-requests/546)

1. Add DetachableJoint: A system that initially attaches two models via a fixed joint and allows for the models to get detached during simulation via a topic.
    * [BitBucket pull request 440](https://osrf-migration.github.io/ignition-gh-pages/#!/ignitionrobotics/ign-gazebo/pull-requests/440)

1. Update physics state even when paused (not stepping)
    * [BitBucket pull request 556](https://osrf-migration.github.io/ignition-gh-pages/#!/ignitionrobotics/ign-gazebo/pull-requests/556)

1. Fix entity tree context menu position
    * [BitBucket pull request 567](https://osrf-migration.github.io/ignition-gh-pages/#!/ignitionrobotics/ign-gazebo/pull-requests/567)

1. Fix moving static model with link offset
    * [BitBucket pull request 566](https://osrf-migration.github.io/ignition-gh-pages/#!/ignitionrobotics/ign-gazebo/pull-requests/566)

1. Add support for setting visual transparency through SDF
    * [BitBucket pull request 547](https://osrf-migration.github.io/ignition-gh-pages/#!/ignitionrobotics/ign-gazebo/pull-requests/547)

1. Add `JointPositionReset` and `JointVelocityReset` components to reset the joint state.
    * [BitBucket pull request 437](https://osrf-migration.github.io/ignition-gh-pages/#!/ignitionrobotics/ign-gazebo/pull-requests/437)

1. Logging meshes and materials
    * [BitBucket pull request 367](https://osrf-migration.github.io/ignition-gh-pages/#!/ignitionrobotics/ign-gazebo/pull-requests/367)

1. List plugin env vars
    * [BitBucket pull request 560](https://osrf-migration.github.io/ignition-gh-pages/#!/ignitionrobotics/ign-gazebo/pull-requests/560)

1. Fix protobuf / clang warnings
    * [BitBucket pull request 555](https://osrf-migration.github.io/ignition-gh-pages/#!/ignitionrobotics/ign-gazebo/pull-requests/555)

1. Component inspector
    * [BitBucket pull request 528](https://osrf-migration.github.io/ignition-gh-pages/#!/ignitionrobotics/ign-gazebo/pull-requests/528)

1. Log compress
    * [BitBucket pull request 500](https://osrf-migration.github.io/ignition-gh-pages/#!/ignitionrobotics/ign-gazebo/pull-requests/500)

1. Set process titles
    * [BitBucket pull request 530](https://osrf-migration.github.io/ignition-gh-pages/#!/ignitionrobotics/ign-gazebo/pull-requests/530)

1. Add custom user snapping
    * [BitBucket pull request 493](https://osrf-migration.github.io/ignition-gh-pages/#!/ignitionrobotics/ign-gazebo/pull-requests/493)

1. Add GUI to configure grid
    * [BitBucket pull request 507](https://osrf-migration.github.io/ignition-gh-pages/#!/ignitionrobotics/ign-gazebo/pull-requests/507)

1. Add multiple entity selection to view angle
    * [BitBucket pull request 531](https://osrf-migration.github.io/ignition-gh-pages/#!/ignitionrobotics/ign-gazebo/pull-requests/531)

1. Highlight selected entities
    * [BitBucket pull request 515](https://osrf-migration.github.io/ignition-gh-pages/#!/ignitionrobotics/ign-gazebo/pull-requests/515)

1. Log record overwrite
    * [BitBucket pull request 497](https://osrf-migration.github.io/ignition-gh-pages/#!/ignitionrobotics/ign-gazebo/pull-requests/497)

1. Add copyright to QML files
    * [BitBucket pull request 527](https://osrf-migration.github.io/ignition-gh-pages/#!/ignitionrobotics/ign-gazebo/pull-requests/527)

1. Fix shift translation bug
    * [BitBucket pull request 529](https://osrf-migration.github.io/ignition-gh-pages/#!/ignitionrobotics/ign-gazebo/pull-requests/529)

### Ignition Gazebo 2.15.0 (2020-02-07)

1. Fix seeking back in time in log playback
    * [BitBucket pull request 523](https://osrf-migration.github.io/ignition-gh-pages/#!/ignitionrobotics/ign-gazebo/pull-requests/523)

1. Fix the deprecated ign-gazebo command line
    * [BitBucket pull request 499](https://osrf-migration.github.io/ignition-gh-pages/#!/ignitionrobotics/ign-gazebo/pull-requests/499)

1. Always use the latest render texture in scene3d
    * [BitBucket pull request 518](https://osrf-migration.github.io/ignition-gh-pages/#!/ignitionrobotics/ign-gazebo/pull-requests/518)

1. Remove redundent messages when levels get unloaded
    * [BitBucket pull request 522](https://osrf-migration.github.io/ignition-gh-pages/#!/ignitionrobotics/ign-gazebo/pull-requests/522)

1. View angle plugin
    * [BitBucket pull request 516](https://osrf-migration.github.io/ignition-gh-pages/#!/ignitionrobotics/ign-gazebo/pull-requests/516)

1. Support breadcrumb performers
    * [BitBucket pull request 484](https://osrf-migration.github.io/ignition-gh-pages/#!/ignitionrobotics/ign-gazebo/pull-requests/484)

1. Drag and drop Fuel object into mouse position
    * [BitBucket pull request 511](https://osrf-migration.github.io/ignition-gh-pages/#!/ignitionrobotics/ign-gazebo/pull-requests/511)

1. Add hotkey keybindings
    * [BitBucket pull request 486](https://osrf-migration.github.io/ignition-gh-pages/#!/ignitionrobotics/ign-gazebo/pull-requests/486)

### Ignition Gazebo 2.14.0 (2020-01-10)

1. Use Actuator component to communicate between MulticopterVelocityControl and MulticopterMotorModel systems
    * [BitBucket pull request 498](https://osrf-migration.github.io/ignition-gh-pages/#!/ignitionrobotics/ign-gazebo/pull-requests/498)

1.  Backport fix to insert multiple lights with same name
    * [BitBucket pull request 502](https://osrf-migration.github.io/ignition-gh-pages/#!/ignitionrobotics/ign-gazebo/pull-requests/502)

1.  Get all component types attached to an entity
    * [BitBucket pull request 494](https://osrf-migration.github.io/ignition-gh-pages/#!/ignitionrobotics/ign-gazebo/pull-requests/494)

1.  Fix tooltips on entity tree
    * [BitBucket pull request 496](https://osrf-migration.github.io/ignition-gh-pages/#!/ignitionrobotics/ign-gazebo/pull-requests/496)

### Ignition Gazebo 2.13.0 (2019-12-17)

1. Add Multicopter velocity controller
    * [BitBucket pull request 487](https://osrf-migration.github.io/ignition-gh-pages/#!/ignitionrobotics/ign-gazebo/pull-requests/487)

1. Fix crash when removing an entity being followed
    * [BitBucket pull request 465](https://osrf-migration.github.io/ignition-gh-pages/#!/ignitionrobotics/ign-gazebo/pull-requests/465)

1. Add option to right click and remove nodes
    * [BitBucket pull request 458](https://osrf-migration.github.io/ignition-gh-pages/#!/ignitionrobotics/ign-gazebo/pull-requests/458)

1. Fix jumpy log playback
    * [BitBucket pull request 488](https://osrf-migration.github.io/ignition-gh-pages/#!/ignitionrobotics/ign-gazebo/pull-requests/488)

1. Remove Scene3d Text anchors
    * [BitBucket pull request 467](https://osrf-migration.github.io/ignition-gh-pages/#!/ignitionrobotics/ign-gazebo/pull-requests/467)

1. Show grid using SDF file
    * [BitBucket pull request 461](https://osrf-migration.github.io/ignition-gh-pages/#!/ignitionrobotics/ign-gazebo/pull-requests/461)

### Ignition Gazebo 2.12.0 (2019-11-25)

1. Parse visual cast shadows and add CastShadows component
    * [BitBucket pull request 453](https://osrf-migration.github.io/ignition-gh-pages/#!/ignitionrobotics/ign-gazebo/pull-requests/453)

1. Update SceneBroadcaster to publish state msg for world with only static models
    * [BitBucket pull request 450](https://osrf-migration.github.io/ignition-gh-pages/#!/ignitionrobotics/ign-gazebo/pull-requests/450)

1. Add log video recorder
    * [BitBucket pull request 441](https://osrf-migration.github.io/ignition-gh-pages/#!/ignitionrobotics/ign-gazebo/pull-requests/441)

1. Rechargeable battery model
    * [BitBucket pull request 455](https://osrf-migration.github.io/ignition-gh-pages/#!/ignitionrobotics/ign-gazebo/pull-requests/455)

1. Add Breadcrumbs system
    * [BitBucket pull request 459](https://osrf-migration.github.io/ignition-gh-pages/#!/ignitionrobotics/ign-gazebo/pull-requests/459)

1. Drag models from Fuel
    * [BitBucket pull request 454](https://osrf-migration.github.io/ignition-gh-pages/#!/ignitionrobotics/ign-gazebo/pull-requests/454)

1. Improvements to GUI configuration
    * [BitBucket pull request 451](https://osrf-migration.github.io/ignition-gh-pages/#!/ignitionrobotics/ign-gazebo/pull-requests/451)

1. Prevent crash when attempting to load more than one render engine per process
    * [BitBucket pull request 463](https://osrf-migration.github.io/ignition-gh-pages/#!/ignitionrobotics/ign-gazebo/pull-requests/463)

### Ignition Gazebo 2.11.0 (2019-10-23)

1.  Handle Relative URIs
    * [BitBucket pull request 433](https://osrf-migration.github.io/ignition-gh-pages/#!/ignitionrobotics/ign-gazebo/pull-requests/433)

1.  Avoid using invalid/unsupported joints
    * [BitBucket pull request 438](https://osrf-migration.github.io/ignition-gh-pages/#!/ignitionrobotics/ign-gazebo/pull-requests/438)

1.  Add mutex to protect views from potential concurrent access
    * [BitBucket pull request 435](https://osrf-migration.github.io/ignition-gh-pages/#!/ignitionrobotics/ign-gazebo/pull-requests/435)

1.  Add `Link::WorldKineticEnergy` for computing total kinetic energy of a link with respect to the world frame.
    * [BitBucket pull request 434](https://osrf-migration.github.io/ignition-gh-pages/#!/ignitionrobotics/ign-gazebo/pull-requests/434)

1.  Improve steering behavior of example tracked vehicle
    * [BitBucket pull request 432](https://osrf-migration.github.io/ignition-gh-pages/#!/ignitionrobotics/ign-gazebo/pull-requests/432)

1.  Rewind / reset and seek
    * [BitBucket pull request 429](https://osrf-migration.github.io/ignition-gh-pages/#!/ignitionrobotics/ign-gazebo/pull-requests/429)

1.  Add Follow mode to GUI
    * [BitBucket pull request 430](https://osrf-migration.github.io/ignition-gh-pages/#!/ignitionrobotics/ign-gazebo/pull-requests/430)
    * [BitBucket pull request 436](https://osrf-migration.github.io/ignition-gh-pages/#!/ignitionrobotics/ign-gazebo/pull-requests/436)

### Ignition Gazebo 2.10.0 (2019-09-08)

1.  Custom odom frequency in sim time
    * [BitBucket pull request 427](https://osrf-migration.github.io/ignition-gh-pages/#!/ignitionrobotics/ign-gazebo/pull-requests/427)

1.  Add Move To gui plugin
    * [BitBucket pull request 426](https://osrf-migration.github.io/ignition-gh-pages/#!/ignitionrobotics/ign-gazebo/pull-requests/426)

### Ignition Gazebo 2.9.0

1.  Use the JointSetVelocityCommand feature to set joint velocities
    * [BitBucket pull request 424](https://osrf-migration.github.io/ignition-gh-pages/#!/ignitionrobotics/ign-gazebo/pull-requests/424)

### Ignition Gazebo 2.8.0 (2019-08-23)

1. Add video recorder gui plugin
    * [BitBucket pull request 422](https://osrf-migration.github.io/ignition-gh-pages/#!/ignitionrobotics/ign-gazebo/pull-requests/422)

1. Vertical rays for lidar demo
    * [BitBucket pull request 419](https://osrf-migration.github.io/ignition-gh-pages/#!/ignitionrobotics/ign-gazebo/pull-requests/419)

1. Print world path when using cli
    * [BitBucket pull request 420](https://osrf-migration.github.io/ignition-gh-pages/#!/ignitionrobotics/ign-gazebo/pull-requests/420)

### Ignition Gazebo 2.7.1

1. Fix order of adding and removing rendering entities, and clean up mesh
   materials in the SceneManager.
    * [BitBucket pull request 415](https://osrf-migration.github.io/ignition-gh-pages/#!/ignitionrobotics/ign-gazebo/pull-requests/415)
    * [BitBucket pull request 416](https://osrf-migration.github.io/ignition-gh-pages/#!/ignitionrobotics/ign-gazebo/pull-requests/416)

### Ignition Gazebo 2.7.0

1. Move creation of default log path to ServerConfig. This lets both console logs and state logs to be stored in the same directory.  The console messages are always logged.  Allow state log files to be overwritten.
    * [BitBucket pull request 413](https://osrf-migration.github.io/ignition-gh-pages/#!/ignitionrobotics/ign-gazebo/pull-requests/413)

1. Baseline for stereo cameras
    * [BitBucket pull request 406](https://osrf-migration.github.io/ignition-gh-pages/#!/ignitionrobotics/ign-gazebo/pull-requests/406)

1. Fix log playback with levels. This drops support for logs created before v2.0.0.
    * [BitBucket pull request 407](https://osrf-migration.github.io/ignition-gh-pages/#!/ignitionrobotics/ign-gazebo/pull-requests/407)

1. Add worker threads for System PostUpdate phase
    * [BitBucket pull request 387](https://osrf-migration.github.io/ignition-gh-pages/#!/ignitionrobotics/ign-gazebo/pull-requests/387)

1. Added a test runner for executing an SDF and recording simulation rates.
   See the `test/performance/READEM.md` file for more info.
    * [BitBucket pull request 389](https://osrf-migration.github.io/ignition-gh-pages/#!/ignitionrobotics/ign-gazebo/pull-requests/389)

### Ignition Gazebo 2.6.1 (2019-07-26)

1. Clear stepMsg before populating it
    * [BitBucket pull request 398](https://osrf-migration.github.io/ignition-gh-pages/#!/ignitionrobotics/ign-gazebo/pull-requests/398)

### Ignition Gazebo 2.6.0 (2019-07-24)

1.  Improve performance of Pose Publisher
    * [BitBucket pull request 392](https://osrf-migration.github.io/ignition-gh-pages/#!/ignitionrobotics/ign-gazebo/pull-requests/392)

1. Fix distributed sim
    * [BitBucket pull request 385](https://osrf-migration.github.io/ignition-gh-pages/#!/ignitionrobotics/ign-gazebo/pull-requests/385)

### Ignition Gazebo 2.5.0 (2019-07-19)

1. The LinearBatteryPlugin system publishes battery state
    * [BitBucket pull request 388](https://osrf-migration.github.io/ignition-gh-pages/#!/ignitionrobotics/ign-gazebo/pull-requests/388)

### Ignition Gazebo 2.4.0 (2019-07-17)

1. Bundle scene updates in sensor system
    * [BitBucket pull request 386](https://osrf-migration.github.io/ignition-gh-pages/#!/ignitionrobotics/ign-gazebo/pull-requests/386)

### Ignition Gazebo 2.3.0 (2019-07-13)

1. Improve physics system peformance by skipping static model updates.
   Components state information has been incorporated, which is used to
   indicate if a component change is periodic (such as through a physics
   update) or a one-time change (such as through a user command).
    * [BitBucket pull request 384](https://osrf-migration.github.io/ignition-gh-pages/#!/ignitionrobotics/ign-gazebo/pull-requests/384)

1. Add sdf parameter to battery to start draining only when robot has started moving
    * [BitBucket pull request 370](https://osrf-migration.github.io/ignition-gh-pages/#!/ignitionrobotics/ign-gazebo/pull-requests/370)

1. Improve SceneBroadcaster peformance by 1) Limit message generation if
   subscribers to pose topics are not present, 2) Set world stats message
   instead of copying the message, 3) Suppress scenegraph updates when there
   are no new entities, 4) Make better use of const functions, 5) Prevent
   creation of msgs::SerializedStep every PostUpdate, 6) Only serialized and
   transmit components that have changed.
    * [BitBucket pull request 371](https://osrf-migration.github.io/ignition-gh-pages/#!/ignitionrobotics/ign-gazebo/pull-requests/371)
    * [BitBucket pull request 372](https://osrf-migration.github.io/ignition-gh-pages/#!/ignitionrobotics/ign-gazebo/pull-requests/372)
    * [BitBucket pull request 373](https://osrf-migration.github.io/ignition-gh-pages/#!/ignitionrobotics/ign-gazebo/pull-requests/373)
    * [BitBucket pull request 374](https://osrf-migration.github.io/ignition-gh-pages/#!/ignitionrobotics/ign-gazebo/pull-requests/374)
    * [BitBucket pull request 375](https://osrf-migration.github.io/ignition-gh-pages/#!/ignitionrobotics/ign-gazebo/pull-requests/375)
    * [BitBucket pull request 376](https://osrf-migration.github.io/ignition-gh-pages/#!/ignitionrobotics/ign-gazebo/pull-requests/376)

### Ignition Gazebo 2.2.0

1. The DiffDrive system publishes odometry information.
    * [BitBucket pull request 368](https://osrf-migration.github.io/ignition-gh-pages/#!/ignitionrobotics/ign-gazebo/pull-requests/368)

1. Allow attaching plugins to sensors from a server config.
    * [BitBucket pull request 366](https://osrf-migration.github.io/ignition-gh-pages/#!/ignitionrobotics/ign-gazebo/pull-requests/366)

1. Remove world name from frame_ids
    * [BitBucket pull request 364](https://osrf-migration.github.io/ignition-gh-pages/#!/ignitionrobotics/ign-gazebo/pull-requests/364)

1. Fix deadlock when spawning robots
    * [BitBucket pull request 365](https://osrf-migration.github.io/ignition-gh-pages/#!/ignitionrobotics/ign-gazebo/pull-requests/365)

1. Set default topics for rendering sensors
    * [BitBucket pull request 363](https://osrf-migration.github.io/ignition-gh-pages/#!/ignitionrobotics/ign-gazebo/pull-requests/363)

1. Support custom random seed from the command line.
    * [BitBucket pull request 362](https://osrf-migration.github.io/ignition-gh-pages/#!/ignitionrobotics/ign-gazebo/pull-requests/362)

### Ignition Gazebo 2.1.0

1. RenderUtil fix bad merge: check for existing entities in GzScene3D on initialization.
    * [BitBucket pull request 360](https://osrf-migration.github.io/ignition-gh-pages/#!/ignitionrobotics/ign-gazebo/pull-requests/360)

1. Allow sensors to load plugins.
    * [BitBucket pull request 356](https://osrf-migration.github.io/ignition-gh-pages/#!/ignitionrobotics/ign-gazebo/pull-requests/356)
    * [BitBucket pull request 366](https://osrf-migration.github.io/ignition-gh-pages/#!/ignitionrobotics/ign-gazebo/pull-requests/366)

1. Parse and load submesh geometry in visuals.
    * [BitBucket pull request 353](https://osrf-migration.github.io/ignition-gh-pages/#!/ignitionrobotics/ign-gazebo/pull-requests/353)

1. Allow setting the update frequency of pose publisher.
    * [BitBucket pull request 352](https://osrf-migration.github.io/ignition-gh-pages/#!/ignitionrobotics/ign-gazebo/pull-requests/352)

1. Added RGBD camera sensor.
    * [BitBucket pull request 351](https://osrf-migration.github.io/ignition-gh-pages/#!/ignitionrobotics/ign-gazebo/pull-requests/351)

1. Fix Docker scripts.
    * [BitBucket pull request 347](https://osrf-migration.github.io/ignition-gh-pages/#!/ignitionrobotics/ign-gazebo/pull-requests/347)

1. Support log playback from a different path
    * [BitBucket pull request 355](https://osrf-migration.github.io/ignition-gh-pages/#!/ignitionrobotics/ign-gazebo/pull-requests/355)

### Ignition Gazebo 2.0.0

1. RenderUtil: check for existing entities in GzScene3D on initialization.
    * [BitBucket pull request 350](https://osrf-migration.github.io/ignition-gh-pages/#!/ignitionrobotics/ign-gazebo/pull-requests/350)

1. SceneBroadcaster: only send pose state periodically.
    * [BitBucket pull request 345](https://osrf-migration.github.io/ignition-gh-pages/#!/ignitionrobotics/ign-gazebo/pull-requests/345)

1. PeerTracker: increase distributed simulation peer tracking timeout.
    * [BitBucket pull request 344](https://osrf-migration.github.io/ignition-gh-pages/#!/ignitionrobotics/ign-gazebo/pull-requests/344)

1. MultiCopterMotorModel: add mutex to protect motor velocity command.
    * [BitBucket pull request 341](https://osrf-migration.github.io/ignition-gh-pages/#!/ignitionrobotics/ign-gazebo/pull-requests/341)

1. Tweaks to example worlds
    * [BitBucket pull request 342](https://osrf-migration.github.io/ignition-gh-pages/#!/ignitionrobotics/ign-gazebo/pull-requests/342)

1. DiffDrive system: add topic as system parameter.
    * [BitBucket pull request 343](https://osrf-migration.github.io/ignition-gh-pages/#!/ignitionrobotics/ign-gazebo/pull-requests/343)

1. Log entity creation and deletion
    * [BitBucket pull request 337](https://osrf-migration.github.io/ignition-gh-pages/#!/ignitionrobotics/ign-gazebo/pull-requests/337)

1. Multicopter motor model
    * [BitBucket pull request 322](https://osrf-migration.github.io/ignition-gh-pages/#!/ignitionrobotics/ign-gazebo/pull-requests/322)

1. Fix removing selected entity
    * [BitBucket pull request 339](https://osrf-migration.github.io/ignition-gh-pages/#!/ignitionrobotics/ign-gazebo/pull-requests/339)

1. Collision serialization
    * [BitBucket pull request 326](https://osrf-migration.github.io/ignition-gh-pages/#!/ignitionrobotics/ign-gazebo/pull-requests/326)

1. Add support for moving and rotating models
    * [BitBucket pull request 316](https://osrf-migration.github.io/ignition-gh-pages/#!/ignitionrobotics/ign-gazebo/pull-requests/316)

1. Pose commands
    * [BitBucket pull request 334](https://osrf-migration.github.io/ignition-gh-pages/#!/ignitionrobotics/ign-gazebo/pull-requests/334)

1. Level performers can be added at runtime using a service call. See the
   levels tutorial for more information.
    * [BitBucket pull request 264](https://osrf-migration.github.io/ignition-gh-pages/#!/ignitionrobotics/ign-gazebo/pull-requests/264)

1. Update worlds to GzScene3D
    * [BitBucket pull request 333](https://osrf-migration.github.io/ignition-gh-pages/#!/ignitionrobotics/ign-gazebo/pull-requests/333)

1. Reduce logging file size
    * [BitBucket pull request 332](https://osrf-migration.github.io/ignition-gh-pages/#!/ignitionrobotics/ign-gazebo/pull-requests/332)

1. Update PosePublisher system to publish sensor poses and to use scoped names for frame ids
    * [BitBucket pull request 331](https://osrf-migration.github.io/ignition-gh-pages/#!/ignitionrobotics/ign-gazebo/pull-requests/331)

1. Fix gui plugin linking issue
    * [BitBucket pull request 327](https://osrf-migration.github.io/ignition-gh-pages/#!/ignitionrobotics/ign-gazebo/pull-requests/327)
    * [BitBucket pull request 330](https://osrf-migration.github.io/ignition-gh-pages/#!/ignitionrobotics/ign-gazebo/pull-requests/330)

1. Toolbar colors
    * [BitBucket pull request 329](https://osrf-migration.github.io/ignition-gh-pages/#!/ignitionrobotics/ign-gazebo/pull-requests/329)

1. Rename Scene3D gui plugin to GzScene3D
    * [BitBucket pull request 328](https://osrf-migration.github.io/ignition-gh-pages/#!/ignitionrobotics/ign-gazebo/pull-requests/328)

1. Fix distributed sim documentation
    * [BitBucket pull request 318](https://osrf-migration.github.io/ignition-gh-pages/#!/ignitionrobotics/ign-gazebo/pull-requests/318)

1. Port Scene3D gui plugin from ign-gui. Renamed to GzScene3D.
    * [BitBucket pull request 315](https://osrf-migration.github.io/ignition-gh-pages/#!/ignitionrobotics/ign-gazebo/pull-requests/315)

1. Entity tree UI
    * [BitBucket pull request 285](https://osrf-migration.github.io/ignition-gh-pages/#!/ignitionrobotics/ign-gazebo/pull-requests/285)

1. Add rendering component
    * [BitBucket pull request 306](https://osrf-migration.github.io/ignition-gh-pages/#!/ignitionrobotics/ign-gazebo/pull-requests/306)

1. Update Camera and DepthCamera components to use sdf::Sensor object instead of an sdf::ElementPtr.
    * [BitBucket pull request 299](https://osrf-migration.github.io/ignition-gh-pages/#!/ignitionrobotics/ign-gazebo/pull-requests/299)

1. Added system for ignition::sensors::AirPressureSensor.
    * [BitBucket pull request 300](https://osrf-migration.github.io/ignition-gh-pages/#!/ignitionrobotics/ign-gazebo/pull-requests/300)

1. Support conversion and serialization of Imu components. IMU sensors are
   loaded from an SDF DOM object.
    * [BitBucket pull request 302](https://osrf-migration.github.io/ignition-gh-pages/#!/ignitionrobotics/ign-gazebo/pull-requests/302)

1. Throttle sensors update rate
    * [BitBucket pull request 323](https://osrf-migration.github.io/ignition-gh-pages/#!/ignitionrobotics/ign-gazebo/pull-requests/323)

1. Fix changing themes
    * [BitBucket pull request 321](https://osrf-migration.github.io/ignition-gh-pages/#!/ignitionrobotics/ign-gazebo/pull-requests/321)

1. Battery tweaks
    * [BitBucket pull request 314](https://osrf-migration.github.io/ignition-gh-pages/#!/ignitionrobotics/ign-gazebo/pull-requests/314)

1. Support conversion and serialization of PBR parameters in a material component
    * [BitBucket pull request 304](https://osrf-migration.github.io/ignition-gh-pages/#!/ignitionrobotics/ign-gazebo/pull-requests/304)

1. Joint state pub
    * [BitBucket pull request 260](https://osrf-migration.github.io/ignition-gh-pages/#!/ignitionrobotics/ign-gazebo/pull-requests/260)

1. Update Altimeter component to use sdf::Sensor object instead of an
   sdf::ElementPtr.
    * [BitBucket pull request 286](https://osrf-migration.github.io/ignition-gh-pages/#!/ignitionrobotics/ign-gazebo/pull-requests/286)

1. Update docker nightly dependencies
    * [BitBucket pull request 310](https://osrf-migration.github.io/ignition-gh-pages/#!/ignitionrobotics/ign-gazebo/pull-requests/310)

1. Ign tool
    * [BitBucket pull request 296](https://osrf-migration.github.io/ignition-gh-pages/#!/ignitionrobotics/ign-gazebo/pull-requests/296)
    * [BitBucket pull request 336](https://osrf-migration.github.io/ignition-gh-pages/#!/ignitionrobotics/ign-gazebo/pull-requests/336)

1. State broadcast
    * [BitBucket pull request 307](https://osrf-migration.github.io/ignition-gh-pages/#!/ignitionrobotics/ign-gazebo/pull-requests/307)

1. Use world statistics message on network
    * [BitBucket pull request 305](https://osrf-migration.github.io/ignition-gh-pages/#!/ignitionrobotics/ign-gazebo/pull-requests/305)

1. Update Magnetometer component to use sdf::Sensor object instead of an sdf::ElementPtr.
    * [BitBucket pull request 272](https://osrf-migration.github.io/ignition-gh-pages/#!/ignitionrobotics/ign-gazebo/pull-requests/272)

1. Fix Scene3D loading empty world
    * [BitBucket pull request 308](https://osrf-migration.github.io/ignition-gh-pages/#!/ignitionrobotics/ign-gazebo/pull-requests/308)

1. Support conversion and serialization of scene and light components
    * [BitBucket pull request 297](https://osrf-migration.github.io/ignition-gh-pages/#!/ignitionrobotics/ign-gazebo/pull-requests/297)

1. Operators instead of De/Serialize
    * [BitBucket pull request 293](https://osrf-migration.github.io/ignition-gh-pages/#!/ignitionrobotics/ign-gazebo/pull-requests/293)

1. Remove PIMPL from Component
    * [BitBucket pull request 267](https://osrf-migration.github.io/ignition-gh-pages/#!/ignitionrobotics/ign-gazebo/pull-requests/267)

1. Delay scene broadcaster transport setup
    * [BitBucket pull request 292](https://osrf-migration.github.io/ignition-gh-pages/#!/ignitionrobotics/ign-gazebo/pull-requests/292)

1. Report link poses from secondaries during distributed simulation, using a cache
    * [BitBucket pull request 276](https://osrf-migration.github.io/ignition-gh-pages/#!/ignitionrobotics/ign-gazebo/pull-requests/276)
    * [BitBucket pull request 265](https://osrf-migration.github.io/ignition-gh-pages/#!/ignitionrobotics/ign-gazebo/pull-requests/265)

1. Restore log playback
    * [BitBucket pull request 288](https://osrf-migration.github.io/ignition-gh-pages/#!/ignitionrobotics/ign-gazebo/pull-requests/288)

1. ECM changed state
    * [BitBucket pull request 287](https://osrf-migration.github.io/ignition-gh-pages/#!/ignitionrobotics/ign-gazebo/pull-requests/287)

1. Joint serialization
    * [BitBucket pull request 281](https://osrf-migration.github.io/ignition-gh-pages/#!/ignitionrobotics/ign-gazebo/pull-requests/281)

1. Use scene ambient and background color information in sensor
   configuration.
    * [BitBucket pull request 268](https://osrf-migration.github.io/ignition-gh-pages/#!/ignitionrobotics/ign-gazebo/pull-requests/268)

1. Performance benchmarking
    * [BitBucket pull request 220](https://osrf-migration.github.io/ignition-gh-pages/#!/ignitionrobotics/ign-gazebo/pull-requests/220)
    * [BitBucket pull request 253](https://osrf-migration.github.io/ignition-gh-pages/#!/ignitionrobotics/ign-gazebo/pull-requests/253)
    * [BitBucket pull request 258](https://osrf-migration.github.io/ignition-gh-pages/#!/ignitionrobotics/ign-gazebo/pull-requests/258)
    * [BitBucket pull request 283](https://osrf-migration.github.io/ignition-gh-pages/#!/ignitionrobotics/ign-gazebo/pull-requests/283)
    * [BitBucket pull request 312](https://osrf-migration.github.io/ignition-gh-pages/#!/ignitionrobotics/ign-gazebo/pull-requests/312)

1. Remove emissive component from visual materials
    * [BitBucket pull request 271](https://osrf-migration.github.io/ignition-gh-pages/#!/ignitionrobotics/ign-gazebo/pull-requests/271)

1. Serialization for more components
    * [BitBucket pull request 255](https://osrf-migration.github.io/ignition-gh-pages/#!/ignitionrobotics/ign-gazebo/pull-requests/255)

1. Added an SDF message to the start of log files.
    * [BitBucket pull request 257](https://osrf-migration.github.io/ignition-gh-pages/#!/ignitionrobotics/ign-gazebo/pull-requests/257)

1. Unify network and sync managers
    * [BitBucket pull request 261](https://osrf-migration.github.io/ignition-gh-pages/#!/ignitionrobotics/ign-gazebo/pull-requests/261)

1. Add PerformerLevels component
    * [BitBucket pull request 262](https://osrf-migration.github.io/ignition-gh-pages/#!/ignitionrobotics/ign-gazebo/pull-requests/262)

1. Distributed sim deprecate envs
    * [BitBucket pull request 240](https://osrf-migration.github.io/ignition-gh-pages/#!/ignitionrobotics/ign-gazebo/pull-requests/240)

1. Use ign-sensors magnetometer sensor plugin
    * [BitBucket pull request 221](https://osrf-migration.github.io/ignition-gh-pages/#!/ignitionrobotics/ign-gazebo/pull-requests/221)

1. Use ign-sensors altimeter sensor plugin
    * [BitBucket pull request 215](https://osrf-migration.github.io/ignition-gh-pages/#!/ignitionrobotics/ign-gazebo/pull-requests/215)

1. Use ign-sensors imu sensor plugin
    * [BitBucket pull request 219](https://osrf-migration.github.io/ignition-gh-pages/#!/ignitionrobotics/ign-gazebo/pull-requests/219)

1. Depend on ign-sensors rendering component
    * [BitBucket pull request 212](https://osrf-migration.github.io/ignition-gh-pages/#!/ignitionrobotics/ign-gazebo/pull-requests/212)

## Ignition Gazebo 1.x

### Ignition Gazebo 1.X.X

1. Add Wind Plugin (Ported from Gazebo classic)
    * [BitBucket pull request 273](https://osrf-migration.github.io/ignition-gh-pages/#!/ignitionrobotics/ign-gazebo/pull-requests/273/)

1. Port battery plugin from Gazebo classic
    * [BitBucket pull request 234](https://osrf-migration.github.io/ignition-gh-pages/#!/ignitionrobotics/ign-gazebo/pull-requests/234)
    * [BitBucket pull request 317](https://osrf-migration.github.io/ignition-gh-pages/#!/ignitionrobotics/ign-gazebo/pull-requests/317)
    * [BitBucket pull request 324](https://osrf-migration.github.io/ignition-gh-pages/#!/ignitionrobotics/ign-gazebo/pull-requests/324)

1. Use ISO timestamp for default log path
    * [BitBucket pull request 289](https://osrf-migration.github.io/ignition-gh-pages/#!/ignitionrobotics/ign-gazebo/pull-requests/289)

1. Logging tutorial
    * [BitBucket pull request 280](https://osrf-migration.github.io/ignition-gh-pages/#!/ignitionrobotics/ign-gazebo/pull-requests/280)

1. Joystick SDF small typos
    * [BitBucket pull request 284](https://osrf-migration.github.io/ignition-gh-pages/#!/ignitionrobotics/ign-gazebo/pull-requests/284)

1. Add `Link`: a convenience class for interfacing with link entities
    * [BitBucket pull request 269](https://osrf-migration.github.io/ignition-gh-pages/#!/ignitionrobotics/ign-gazebo/pull-requests/269)

1. Added LiftDragPlugin (ported from Gazebo classic)
    * [BitBucket pull request 256](https://osrf-migration.github.io/ignition-gh-pages/#!/ignitionrobotics/ign-gazebo/pull-requests/256)

1. Logging refactor unique path functions to ign-common
    * [BitBucket pull request 270](https://osrf-migration.github.io/ignition-gh-pages/#!/ignitionrobotics/ign-gazebo/pull-requests/270)

1. Added test for log record and playback.
    * [BitBucket pull request 263](https://osrf-migration.github.io/ignition-gh-pages/#!/ignitionrobotics/ign-gazebo/pull-requests/263)

1. Add ApplyJointForce system
    * [BitBucket pull request 254](https://osrf-migration.github.io/ignition-gh-pages/#!/ignitionrobotics/ign-gazebo/pull-requests/254)

1. More ign-msgs <-> SDF conversions: Inertial, Geometry, Material
    * [BitBucket pull request 251](https://osrf-migration.github.io/ignition-gh-pages/#!/ignitionrobotics/ign-gazebo/pull-requests/251)

1. Logging command line support
    * [BitBucket pull request 249](https://osrf-migration.github.io/ignition-gh-pages/#!/ignitionrobotics/ign-gazebo/pull-requests/249)

1. Remove inactive performers instead of setting static
    * [BitBucket pull request 247](https://osrf-migration.github.io/ignition-gh-pages/#!/ignitionrobotics/ign-gazebo/pull-requests/247)

1. Use state instead of pose in distributed simulation
    * [BitBucket pull request 242](https://osrf-migration.github.io/ignition-gh-pages/#!/ignitionrobotics/ign-gazebo/pull-requests/242)

1. Distributed implies levels
    * [BitBucket pull request 243](https://osrf-migration.github.io/ignition-gh-pages/#!/ignitionrobotics/ign-gazebo/pull-requests/243)

1. Add a basic JointController system
    * [BitBucket pull request 246](https://osrf-migration.github.io/ignition-gh-pages/#!/ignitionrobotics/ign-gazebo/pull-requests/246)

1. Enforce component type uniqueness
    * [BitBucket pull request 236](https://osrf-migration.github.io/ignition-gh-pages/#!/ignitionrobotics/ign-gazebo/pull-requests/236)

1. Clean CI: disable test known to fail on OSX
    * [BitBucket pull request 244](https://osrf-migration.github.io/ignition-gh-pages/#!/ignitionrobotics/ign-gazebo/pull-requests/244)

1. Logical camera topic name check
    * [BitBucket pull request 245](https://osrf-migration.github.io/ignition-gh-pages/#!/ignitionrobotics/ign-gazebo/pull-requests/245)

1. Added command line options to configure distributed simulation. These
   will replace the environment variables.
    * [BitBucket pull request 238](https://osrf-migration.github.io/ignition-gh-pages/#!/ignitionrobotics/ign-gazebo/pull-requests/238)

1. Add systems to queue before actually adding them to runner
    * [BitBucket pull request 241](https://osrf-migration.github.io/ignition-gh-pages/#!/ignitionrobotics/ign-gazebo/pull-requests/241)

1. Added a docker image that uses the ignition meta package
    * [BitBucket pull request 237](https://osrf-migration.github.io/ignition-gh-pages/#!/ignitionrobotics/ign-gazebo/pull-requests/237)

1. Move some design docs to tutorials
    * [BitBucket pull request 230](https://osrf-migration.github.io/ignition-gh-pages/#!/ignitionrobotics/ign-gazebo/pull-requests/230)

1. Disable GUI when using distributed simulation
    * [BitBucket pull request 235](https://osrf-migration.github.io/ignition-gh-pages/#!/ignitionrobotics/ign-gazebo/pull-requests/235)

1. Bring component type names back
    * [BitBucket pull request 232](https://osrf-migration.github.io/ignition-gh-pages/#!/ignitionrobotics/ign-gazebo/pull-requests/232)

1. A few tweaks to logging
    * [BitBucket pull request 228](https://osrf-migration.github.io/ignition-gh-pages/#!/ignitionrobotics/ign-gazebo/pull-requests/228)

1. Handle friction coefficients
    * [BitBucket pull request 227](https://osrf-migration.github.io/ignition-gh-pages/#!/ignitionrobotics/ign-gazebo/pull-requests/227)

1. Change private msgs namespace
    * [BitBucket pull request 233](https://osrf-migration.github.io/ignition-gh-pages/#!/ignitionrobotics/ign-gazebo/pull-requests/233)

1. Set tutorial titles
    * [BitBucket pull request 231](https://osrf-migration.github.io/ignition-gh-pages/#!/ignitionrobotics/ign-gazebo/pull-requests/231)

1. Example tunnel world
    * [BitBucket pull request 205](https://osrf-migration.github.io/ignition-gh-pages/#!/ignitionrobotics/ign-gazebo/pull-requests/205)

1. Conversion from chrono to ign-msgs
    * [BitBucket pull request 223](https://osrf-migration.github.io/ignition-gh-pages/#!/ignitionrobotics/ign-gazebo/pull-requests/223)

1. Prevent error message when using levels
    * [BitBucket pull request 229](https://osrf-migration.github.io/ignition-gh-pages/#!/ignitionrobotics/ign-gazebo/pull-requests/229)

### Ignition Gazebo 1.1.0 (2019-03-15)

1. Distributed performers running in lockstep
    * [BitBucket pull request 186](https://osrf-migration.github.io/ignition-gh-pages/#!/ignitionrobotics/ign-gazebo/pull-requests/186)
    * [BitBucket pull request 201](https://osrf-migration.github.io/ignition-gh-pages/#!/ignitionrobotics/ign-gazebo/pull-requests/201)
    * [BitBucket pull request 209](https://osrf-migration.github.io/ignition-gh-pages/#!/ignitionrobotics/ign-gazebo/pull-requests/209)
    * [BitBucket pull request 213](https://osrf-migration.github.io/ignition-gh-pages/#!/ignitionrobotics/ign-gazebo/pull-requests/213)

1. Fix documentation tagfiles
    * [BitBucket pull request 214](https://osrf-migration.github.io/ignition-gh-pages/#!/ignitionrobotics/ign-gazebo/pull-requests/214)

1. Convert gui library into a component
    * [BitBucket pull request 206](https://osrf-migration.github.io/ignition-gh-pages/#!/ignitionrobotics/ign-gazebo/pull-requests/206)

1. include <cstdint> wherever special int types like uint64_t are used
    * [BitBucket pull request 208](https://osrf-migration.github.io/ignition-gh-pages/#!/ignitionrobotics/ign-gazebo/pull-requests/208)

1. Move network internal
    * [BitBucket pull request 211](https://osrf-migration.github.io/ignition-gh-pages/#!/ignitionrobotics/ign-gazebo/pull-requests/211)

1. Logging / playback
    * [BitBucket pull request 181](https://osrf-migration.github.io/ignition-gh-pages/#!/ignitionrobotics/ign-gazebo/pull-requests/181)

1. ECM state streaming
    * [BitBucket pull request 184](https://osrf-migration.github.io/ignition-gh-pages/#!/ignitionrobotics/ign-gazebo/pull-requests/184)

1. Unversioned system libraries
    * [BitBucket pull request 222](https://osrf-migration.github.io/ignition-gh-pages/#!/ignitionrobotics/ign-gazebo/pull-requests/222)

### Ignition Gazebo 1.0.2 (2019-03-12)

1. Use TARGET_SO_NAME to fix finding dartsim plugin
    * [BitBucket pull request 217](https://osrf-migration.github.io/ignition-gh-pages/#!/ignitionrobotics/ign-gazebo/pull-requests/217)

### Ignition Gazebo 1.0.1 (2019-03-01)

1. Update gazebo version number in sdf files
    * [BitBucket pull request 207](https://osrf-migration.github.io/ignition-gh-pages/#!/ignitionrobotics/ign-gazebo/pull-requests/207)

### Ignition Gazebo 1.0.0 (2019-03-01)

1. Initial release

## Ignition Gazebo 0.x

### Ignition Gazebo 0.1.0

1. Add support for joints
    * [BitBucket pull request 77](https://osrf-migration.github.io/ignition-gh-pages/#!/ignitionrobotics/ign-gazebo/pull-requests/77)

1. Use SimpleWrapper for more component types
    * [BitBucket pull request 78](https://osrf-migration.github.io/ignition-gh-pages/#!/ignitionrobotics/ign-gazebo/pull-requests/78)

1. Create EventManager and delegate System instantiation to SimulationRunner
    * [BitBucket pull request 79](https://osrf-migration.github.io/ignition-gh-pages/#!/ignitionrobotics/ign-gazebo/pull-requests/79)

1. Integrate ign-gui
    * [BitBucket pull request 11](https://osrf-migration.github.io/ignition-gh-pages/#!/ignitionrobotics/ign-gazebo/pull-requests/11)

1. Remove some build dependencies.
    * [BitBucket pull request 6](https://osrf-migration.github.io/ignition-gh-pages/#!/ignitionrobotics/ign-gazebo/pull-requests/6)

1. Added basic Entity class.
    * [BitBucket pull request 3](https://osrf-migration.github.io/ignition-gh-pages/#!/ignitionrobotics/ign-gazebo/pull-requests/3)

1. Added a basic System class.
    * [BitBucket pull request 4](https://osrf-migration.github.io/ignition-gh-pages/#!/ignitionrobotics/ign-gazebo/pull-requests/4)<|MERGE_RESOLUTION|>--- conflicted
+++ resolved
@@ -75,8 +75,6 @@
 
 ## Ignition Gazebo 2.x
 
-<<<<<<< HEAD
-=======
 
 ### Ignition Gazebo 2.20.0 (2020-06-09)
 
@@ -107,25 +105,18 @@
 1. Add PerformerDetector, a system for detecting when performers enter a specified region
     * [Pull Request 125](https://github.com/ignitionrobotics/ign-gazebo/pull/125)
 
->>>>>>> 176699de
 ### Ignition Gazebo 2.18.0 (2020-05-20)
 
 1. Added a `/world/<world_name>/create_multiple` service that parallels the current `/world/<world_name>/create` service. The `create_multiple` service can handle an `ignition::msgs::EntityFactory_V` message that may contain one or more entities to spawn.
     * [Pull Request 146](https://github.com/ignitionrobotics/ign-gazebo/pull/146)
-<<<<<<< HEAD
-=======
 
 1. DetachableJoint system: Add option to suppress warning about missing child model
     * [Pull Request 132](https://github.com/ignitionrobotics/ign-gazebo/pull/132)
->>>>>>> 176699de
 
 ### Ignition Gazebo 2.17.0 (2020-05-13)
 
 1. Allow battery plugin to work with joint force systems.
     * [Pull Request 120](https://github.com/ignitionrobotics/ign-gazebo/pull/120)
-
-1. DetachableJoint system: Add option to suppress warning about missing child model
-    * [Pull Request 132](https://github.com/ignitionrobotics/ign-gazebo/pull/132)
 
 1. Make breadcrumb static after specified time
     * [Pull Request 90](https://github.com/ignitionrobotics/ign-gazebo/pull/90)
