\page tutorials Tutorials

Welcome to the Gazebo @GZ_DESIGNATION_CAP@ tutorials. These tutorials
will guide you through the process of understanding the capabilities of the
Gazebo @GZ_DESIGNATION_CAP@ library and how to use the library effectively.


**Tutorials**

* \subpage terminology "Terminology": List of terms used across the documentation.
* \subpage install "Install instructions": Install instructions.
* \subpage createsystemplugins "Create System Plugins": Programmatically access simulation using C++ plugins.
* \subpage rendering_plugins "Rendering plugins": Write plugins that use Gazebo Rendering on the server and client.
* \subpage levels "Levels": Load entities on demand in large environments.
* \subpage distributedsimulation "Distributed Simulation": Spread simulation across several processes.
* \subpage resources "Finding resources": The different ways in which Gazebo looks for files.
* \subpage entity_creation "Entity creation": Insert models or lights using services.
* \subpage log "Logging": Record and play back time series of world state.
* \subpage physics "Physics engines": Loading different physics engines.
* \subpage light_config "Light config": Configure lights in the scene.
* \subpage battery "Battery": Keep track of battery charge on robot models.
* \subpage gui_config "GUI configuration": Customizing your layout.
* \subpage server_config "Server configuration": Customizing what system plugins are loaded.
* \subpage debugging "Debugging": Information about debugging Gazebo.
* \subpage pointcloud "Converting a Point Cloud to a 3D Model": Turn point cloud data into 3D models for use in simulations.
* \subpage meshtofuel "Importing a Mesh to Fuel": Build a model directory around a mesh so it can be added to the Gazebo Fuel app.
* \subpage erbtemplate "ERB Template": Use ERB, a templating language, to generate SDF files for simulation worlds.
* \subpage detachablejoints "Detachable Joints": Creating models that start off rigidly attached and then get detached during simulation.
* \subpage triggeredpublisher "Triggered Publisher": Using the TriggeredPublisher system to orchestrate actions in simulation.
* \subpage logicalaudiosensor "Logical Audio Sensor": Using the LogicalAudioSensor system to mimic logical audio emission and detection in simulation.
* \subpage videorecorder "Video Recorder": Record videos from the 3D render window.
* \subpage collada_world_exporter "Collada World Exporter": Export an entire world to a single Collada mesh.
* \subpage underwater_vehicles "Underwater Vehicles": Understand how to simulate underwater vehicles.
* \subpage particle_emitter "Particle emitter": Using particle emitters in simulation
<<<<<<< HEAD
* \subpage blender_sdf_exporter "Blender SDF Exporter": Use a Blender script to export a model to the SDF format.
* \subpage model_and_optimize_meshes "Model and optimize meshes": Some recomendations when creating meshes in Blender for simulations.
* \subpage blender_distort_meshes "Blender mesh distortion": Use a Blender Python script to programmatically deform and distort meshes to customized extents.
* \subpage blender_procedural_datasets "Generation of Procedural Datasets with Blender": Use Blender with a Python script to generate procedural datasets of SDF models.
=======
* \subpage blender_sdf_exporter "Blender SDF Exporter": Use a blender script to export a model to the SDF format.
* \subpage blender_procedural_datasets "Generation of Procedural Datasets with Blender": Use Blender with a Python script to generate procedural datasets of SDF models.
* \subpage model_and_optimize_meshes  "Model and optimize meshes": Some recomendations when creating meshes  in blender for simulations.
>>>>>>> 216d5a51
* \subpage model_command "Model Command": Use the CLI to get information about the models in a simulation.
* \subpage test_fixture "Test Fixture": Writing automated CI tests
* \subpage model_photo_shoot "Model Photo Shoot" Taking perspective, top, front, and side pictures of a model.
* \subpage spherical_coordinates "Spherical coordinates": Working with latitude and longitude
* \subpage python_interfaces Python interfaces
* \subpage headless_rendering "Headless rendering": Access the GPU on a remote machine to produce sensor data without an X server.

**Migration from Gazebo classic**

* \subpage migrationplugins "Plugins": Walk through the differences between writing plugins for Gazebo classic and Gazebo
* \subpage migrationsdf "SDF": Migrating SDF files from Gazebo classic to Gazebo
* \subpage migrationworldapi "World API": Guide on what World C++ functions to call in Gazebo Sim when migrating from Gazebo classic
* \subpage migrationmodelapi "Model API": Guide on what Model C++ functions to call in Gazebo Sim when migrating from Gazebo classic
* \subpage migrationlinkapi "Link API": Guide on what Link C++ functions to call in Gazebo Sim when migrating from Gazebo classic
* \subpage ardupilot "Case Study": Migrating the ArduPilot ModelPlugin from Gazebo classic to Gazebo.

## License

The code associated with this documentation is licensed under an [Apache 2.0 License](https://www.apache.org/licenses/LICENSE-2.0).

This documentation is licensed under a [Creative Commons Attribution 4.0 International License](http://creativecommons.org/licenses/by/4.0/).<|MERGE_RESOLUTION|>--- conflicted
+++ resolved
@@ -32,16 +32,10 @@
 * \subpage collada_world_exporter "Collada World Exporter": Export an entire world to a single Collada mesh.
 * \subpage underwater_vehicles "Underwater Vehicles": Understand how to simulate underwater vehicles.
 * \subpage particle_emitter "Particle emitter": Using particle emitters in simulation
-<<<<<<< HEAD
 * \subpage blender_sdf_exporter "Blender SDF Exporter": Use a Blender script to export a model to the SDF format.
-* \subpage model_and_optimize_meshes "Model and optimize meshes": Some recomendations when creating meshes in Blender for simulations.
 * \subpage blender_distort_meshes "Blender mesh distortion": Use a Blender Python script to programmatically deform and distort meshes to customized extents.
 * \subpage blender_procedural_datasets "Generation of Procedural Datasets with Blender": Use Blender with a Python script to generate procedural datasets of SDF models.
-=======
-* \subpage blender_sdf_exporter "Blender SDF Exporter": Use a blender script to export a model to the SDF format.
-* \subpage blender_procedural_datasets "Generation of Procedural Datasets with Blender": Use Blender with a Python script to generate procedural datasets of SDF models.
 * \subpage model_and_optimize_meshes  "Model and optimize meshes": Some recomendations when creating meshes  in blender for simulations.
->>>>>>> 216d5a51
 * \subpage model_command "Model Command": Use the CLI to get information about the models in a simulation.
 * \subpage test_fixture "Test Fixture": Writing automated CI tests
 * \subpage model_photo_shoot "Model Photo Shoot" Taking perspective, top, front, and side pictures of a model.
